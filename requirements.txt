# The order of packages is significant, because pip processes them in the order
# of appearance. Changing the order has an impact on the overall integration
# process, which may cause wedges in the gate later.

pbr>=0.6,!=0.7,<1.0
anyjson>=0.3.3
argparse
Babel>=1.3
eventlet>=0.15.2
greenlet>=0.3.2
iso8601>=0.1.9
keystonemiddleware>=1.0.0
kombu>=2.5.0
lxml>=2.3
netaddr>=0.7.12
oslo.config>=1.4.0  # Apache-2.0
<<<<<<< HEAD
oslo.db>=1.0.0  # Apache-2.0
oslo.messaging>=1.4.0,!=1.5.0
oslo.rootwrap>=1.3.0
=======
oslo.concurrency>=0.3.0  # Apache-2.0
oslo.db>=1.1.0  # Apache-2.0
oslo.messaging>=1.4.0,!=1.5.0
oslo.rootwrap>=1.3.0
oslo.serialization>=1.0.0               # Apache-2.0
oslo.utils>=1.1.0                       # Apache-2.0
>>>>>>> f87300b9
osprofiler>=0.3.0                       # Apache-2.0
paramiko>=1.13.0
Paste
PasteDeploy>=1.5.0
pycrypto>=2.6
python-barbicanclient>=2.1.0,!=3.0.0
<<<<<<< HEAD
python-glanceclient>=0.14.0
=======
python-glanceclient>=0.15.0
>>>>>>> f87300b9
python-novaclient>=2.18.0
python-swiftclient>=2.2.0
requests>=2.2.0,!=2.4.0
Routes>=1.12.3,!=2.0
taskflow>=0.4
rtslib-fb>=2.1.39
six>=1.7.0
SQLAlchemy>=0.9.7,<=0.9.99
sqlalchemy-migrate>=0.9.1,!=0.9.2
stevedore>=1.1.0  # Apache-2.0
suds>=0.4
WebOb>=1.2.3
wsgiref>=0.1.2
<<<<<<< HEAD
oslo.i18n>=1.0.0  # Apache-2.0
=======
oslo.i18n>=1.0.0  # Apache-2.0
xattr>=0.4
>>>>>>> f87300b9
<|MERGE_RESOLUTION|>--- conflicted
+++ resolved
@@ -14,29 +14,19 @@
 lxml>=2.3
 netaddr>=0.7.12
 oslo.config>=1.4.0  # Apache-2.0
-<<<<<<< HEAD
-oslo.db>=1.0.0  # Apache-2.0
-oslo.messaging>=1.4.0,!=1.5.0
-oslo.rootwrap>=1.3.0
-=======
 oslo.concurrency>=0.3.0  # Apache-2.0
 oslo.db>=1.1.0  # Apache-2.0
 oslo.messaging>=1.4.0,!=1.5.0
 oslo.rootwrap>=1.3.0
 oslo.serialization>=1.0.0               # Apache-2.0
 oslo.utils>=1.1.0                       # Apache-2.0
->>>>>>> f87300b9
 osprofiler>=0.3.0                       # Apache-2.0
 paramiko>=1.13.0
 Paste
 PasteDeploy>=1.5.0
 pycrypto>=2.6
 python-barbicanclient>=2.1.0,!=3.0.0
-<<<<<<< HEAD
-python-glanceclient>=0.14.0
-=======
 python-glanceclient>=0.15.0
->>>>>>> f87300b9
 python-novaclient>=2.18.0
 python-swiftclient>=2.2.0
 requests>=2.2.0,!=2.4.0
@@ -50,9 +40,5 @@
 suds>=0.4
 WebOb>=1.2.3
 wsgiref>=0.1.2
-<<<<<<< HEAD
 oslo.i18n>=1.0.0  # Apache-2.0
-=======
-oslo.i18n>=1.0.0  # Apache-2.0
-xattr>=0.4
->>>>>>> f87300b9
+xattr>=0.4