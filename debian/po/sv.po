# Translation of cinder debconf template to Swedish
# Copyright (C) 2014 Martin Bagge <brother@bsnet.se>
# This file is distributed under the same license as the cinder package.
#
# Martin Bagge <brother@bsnet.se>, 2014
msgid ""
msgstr ""
"Project-Id-Version: cinder\n"
"Report-Msgid-Bugs-To: cinder@packages.debian.org\n"
<<<<<<< HEAD
"POT-Creation-Date: 2013-12-19 16:02+0800\n"
=======
"POT-Creation-Date: 2016-03-29 12:24+0000\n"
>>>>>>> db66b376
"PO-Revision-Date: 2014-01-08 16:52+0100\n"
"Last-Translator: Martin Bagge / brother <brother@bsnet.se>\n"
"Language-Team: Swedish <debian-l10n-swedish@lists.debian.org>\n"
"Language: Swedish\n"
"MIME-Version: 1.0\n"
"Content-Type: text/plain; charset=UTF-8\n"
"Content-Transfer-Encoding: 8bit\n"
"X-Generator: Poedit 1.5.4\n"

#. Type: boolean
#. Description
#: ../cinder-common.templates:2001
msgid "Set up a database for Cinder?"
msgstr "Ska en databas installeras för Cinder?"

#. Type: boolean
#. Description
#: ../cinder-common.templates:2001
#, fuzzy
#| msgid ""
#| "No database has been set up for Cinder to use. If you want to set one up "
#| "now, please make sure you have all needed information:"
msgid ""
"No database has been set up for Cinder to use. Before continuing, you should "
"make sure you have the following information:"
msgstr ""
"Ingen databas har installerats för Cinder. Innan du fortsätter behöver "
"följande finnas tillgängligt:"

#. Type: boolean
#. Description
#: ../cinder-common.templates:2001
#, fuzzy
#| msgid ""
#| " * the host name of the database server (which must allow TCP\n"
#| "   connections from this machine);\n"
#| " * a username and password to access the database;\n"
#| " * the type of database management software you want to use."
msgid ""
" * the type of database that you want to use;\n"
" * the database server hostname (that server must allow TCP connections from "
"this\n"
"   machine);\n"
" * a username and password to access the database."
msgstr ""
" * serverns värdnamn (som måste kunna ta emot TCP-anslutningar\n"
"   från den här maskinen)\n"
" * användarnamn och lösenord för att komma åt databasen.\n"
" * vilken databastyp du vill använda."

#. Type: boolean
#. Description
#: ../cinder-common.templates:2001
msgid ""
"If some of these requirements are missing, do not choose this option and run "
"with regular SQLite support."
msgstr ""

#. Type: boolean
#. Description
#: ../cinder-common.templates:2001
#, fuzzy
#| msgid ""
#| "You can change this setting later on by running \"dpkg-reconfigure -plow "
#| "cinder-common\"."
msgid ""
"You can change this setting later on by running \"dpkg-reconfigure -plow "
"cinder\"."
msgstr ""
"Denna inställning kan ändras senare genom att köra \"dpkg-reconfigure -plow "
"cinder-common\"."

#. Type: string
#. Description
#: ../cinder-common.templates:3001
#, fuzzy
#| msgid "Auth server hostname:"
msgid "Authentication server hostname:"
msgstr "Värdnamn för identifieringsserver:"

#. Type: string
#. Description
#: ../cinder-common.templates:3001
#, fuzzy
#| msgid ""
#| "Please specify the URL of your Cinder authentication server. Typically  "
#| "this is also the URL of your OpenStack Identity Service (Keystone)."
msgid ""
"Please specify the hostname of the authentication server. Typically this is "
"also the hostname of the OpenStack Identity Service (Keystone)."
msgstr ""
"Ange URL till din Cinder-identifieringsserver. Detta är vanligtvis samma URL "
"som till din OpenStack-identitetstjänst (Keystone)."

#. Type: string
#. Description
#. Translators: a "tenant" in OpenStack world is
#. an entity that contains one or more username/password couples.
#. It's typically the tenant that will be used for billing. Having more than one
#. username/password is very helpful in larger organization.
#. You're advised to either keep "tenant" without translating it
#. or keep it aside with your translation. Example for French:
#. proprietaire ("tenant")
#: ../cinder-common.templates:4001
#, fuzzy
#| msgid "Auth server tenant name:"
msgid "Authentication server tenant name:"
msgstr "Namn för \"tenant\" (administratör) på identifieringsservern:"

#. Type: string
#. Description
#. Translators: a "tenant" in OpenStack world is
#. an entity that contains one or more username/password couples.
#. It's typically the tenant that will be used for billing. Having more than one
#. username/password is very helpful in larger organization.
#. You're advised to either keep "tenant" without translating it
#. or keep it aside with your translation. Example for French:
#. proprietaire ("tenant")
#: ../cinder-common.templates:4001
msgid "Please specify the authentication server tenant name."
msgstr ""

#. Type: string
#. Description
#: ../cinder-common.templates:5001
#, fuzzy
#| msgid "Auth server username:"
msgid "Authentication server username:"
msgstr "Användarnamn på identifieringsservern:"

#. Type: string
#. Description
#: ../cinder-common.templates:5001
msgid "Please specify the username to use with the authentication server."
msgstr ""

#. Type: password
#. Description
#: ../cinder-common.templates:6001
#, fuzzy
#| msgid "Auth server password:"
msgid "Authentication server password:"
msgstr "Lösenord på identifieringsservern:"

#. Type: password
#. Description
#: ../cinder-common.templates:6001
msgid "Please specify the password to use with the authentication server."
msgstr ""

#. Type: string
#. Description
#: ../cinder-common.templates:7001
msgid "Cinder volume group:"
msgstr "Volymgrupp för Cinder:"

#. Type: string
#. Description
#: ../cinder-common.templates:7001
#, fuzzy
#| msgid ""
#| "Please specify the name of the LVM volume group (vg) on which Cinder will "
#| "create partitions."
msgid ""
"Please specify the name of the LVM volume group on which Cinder will create "
"partitions."
msgstr ""
"Ange namnet för LVM-volym-grupp (vg) där Cinder ska skapa sina partitioner."

#. Type: string
#. Description
#: ../cinder-common.templates:8001
msgid "IP address of your RabbitMQ host:"
msgstr ""

#. Type: string
#. Description
#. Type: string
#. Description
#. Type: password
#. Description
#: ../cinder-common.templates:8001 ../cinder-common.templates:9001
#: ../cinder-common.templates:10001
msgid ""
"In order to interoperate with other components of OpenStack, this package "
"needs to connect to a central RabbitMQ server."
msgstr ""

#. Type: string
#. Description
#: ../cinder-common.templates:8001
msgid "Please specify the IP address of that server."
msgstr ""

#. Type: string
#. Description
#: ../cinder-common.templates:9001
msgid "Username for connection to the RabbitMQ server:"
msgstr ""

#. Type: string
#. Description
#: ../cinder-common.templates:9001
msgid "Please specify the username used to connect to the RabbitMQ server."
msgstr ""

#. Type: password
#. Description
#: ../cinder-common.templates:10001
msgid "Password for connection to the RabbitMQ server:"
msgstr ""

#. Type: password
#. Description
#: ../cinder-common.templates:10001
msgid "Please specify the password used to connect to the RabbitMQ server."
msgstr ""

#. Type: boolean
#. Description
#: ../cinder-api.templates:2001
#, fuzzy
#| msgid "Register Cinder in the keystone endpoint catalog?"
msgid "Register Cinder in the Keystone endpoint catalog?"
msgstr "Ska Cinder registreras i keystones katalog med ändpunkter?"

#. Type: boolean
#. Description
#: ../cinder-api.templates:2001
#, fuzzy
#| msgid ""
#| "Each Openstack services (each API) should be registered in order to be "
#| "accessible. This is done using \"keystone service-create\" and \"keystone "
#| "endpoint-create\". Select if you want to run these commands now."
msgid ""
"Each OpenStack service (each API) should be registered in order to be "
"accessible. This is done using \"keystone service-create\" and \"keystone "
"endpoint-create\". This can be done automatically now."
msgstr ""
"Alla OpenStack-tjänster (varje API) ska registreras för att kunna användas. "
"Detta görs med kommandona \"keystone service-create\" och \"keystone "
"endpoint-create\". Detta kan göras automatiskt nu."

#. Type: boolean
#. Description
#: ../cinder-api.templates:2001
#, fuzzy
#| msgid ""
#| "Note that you will need to have an up and running keystone server on "
#| "which to connect using the Keystone auth token."
msgid ""
"Note that you will need to have an up and running Keystone server on which "
"to connect using the Keystone authentication token."
msgstr "OBS. Du behöver ha en fungerande keystone-server att ansluta till."

#. Type: string
#. Description
#: ../cinder-api.templates:3001
#, fuzzy
#| msgid "Keystone IP address:"
msgid "Keystone server IP address:"
msgstr "IP-adress till Keystone:"

#. Type: string
#. Description
#: ../cinder-api.templates:3001
#, fuzzy
#| msgid ""
#| "Enter the IP address of your keystone server, so that cinder-api can "
#| "contact Keystone to do the Cinder service and endpoint creation."
msgid ""
"Please enter the IP address of the Keystone server, so that cinder-api can "
"contact Keystone to do the Cinder service and endpoint creation."
msgstr ""
"Ange IP-adressen till din keystone-server så att cinder-api kan kontakta "
"Keystone för att lägga till Cinder-tjänsten som en ändpunkt."

#. Type: string
#. Description
#: ../cinder-api.templates:4001
#, fuzzy
<<<<<<< HEAD
#| msgid "Keystone Auth Token:"
msgid "Keystone authentication token:"
msgstr "Autetiseringsvärde för Keystone:"
=======
#| msgid "Keystone IP address:"
msgid "Keystone admin name:"
msgstr "IP-adress till Keystone:"
>>>>>>> db66b376

#. Type: string
#. Description
#. Type: string
#. Description
#. Type: password
#. Description
<<<<<<< HEAD
#: ../cinder-api.templates:4001
#, fuzzy
#| msgid ""
#| "To configure its endpoint in Keystone, cinder-api needs the Keystone auth "
#| "token."
msgid ""
"To configure its endpoint in Keystone, cinder-api needs the Keystone "
"authentication token."
=======
#: ../cinder-api.templates:4001 ../cinder-api.templates:5001
#: ../cinder-api.templates:6001
msgid ""
"To register the service endpoint, this package needs to know the Admin "
"login, name, project name, and password to the Keystone server."
>>>>>>> db66b376
msgstr ""

#. Type: string
#. Description
#: ../cinder-api.templates:5001
<<<<<<< HEAD
=======
msgid "Keystone admin project name:"
msgstr ""

#. Type: password
#. Description
#: ../cinder-api.templates:6001
#, fuzzy
#| msgid "Keystone IP address:"
msgid "Keystone admin password:"
msgstr "IP-adress till Keystone:"

#. Type: string
#. Description
#: ../cinder-api.templates:7001
>>>>>>> db66b376
msgid "Cinder endpoint IP address:"
msgstr "IP-adress för Cinder-ändpunkt:"

#. Type: string
#. Description
<<<<<<< HEAD
#: ../cinder-api.templates:5001
=======
#: ../cinder-api.templates:7001
>>>>>>> db66b376
#, fuzzy
#| msgid ""
#| "Enter the IP address that will be used to contact Cinder (eg: the Cinder "
#| "endpoint IP address)."
msgid "Please enter the IP address that will be used to contact Cinder."
msgstr "Ange den IP-adress som ska användas för att kontakta Cinder."

#. Type: string
#. Description
<<<<<<< HEAD
#: ../cinder-api.templates:5001
=======
#: ../cinder-api.templates:7001
>>>>>>> db66b376
msgid ""
"This IP address should be accessible from the clients that will use this "
"service, so if you are installing a public cloud, this should be a public IP "
"address."
msgstr ""
"Denna IP-adress ska vara nåbar från klienterna som vill använda den här "
"tjänsten. Om detta är en publik molntjänst så ska det vara en publik IP-"
"adress."

#. Type: string
#. Description
<<<<<<< HEAD
#: ../cinder-api.templates:6001
=======
#: ../cinder-api.templates:8001
>>>>>>> db66b376
msgid "Name of the region to register:"
msgstr "Regionnamn:"

#. Type: string
#. Description
<<<<<<< HEAD
#: ../cinder-api.templates:6001
=======
#: ../cinder-api.templates:8001
>>>>>>> db66b376
#, fuzzy
#| msgid ""
#| "Openstack can be used using availability zones, with each region "
#| "representing a location. Please enter the zone that you wish to use when "
#| "registering the endpoint."
msgid ""
"OpenStack supports using availability zones, with each region representing a "
"location. Please enter the zone that you wish to use when registering the "
"endpoint."
msgstr ""
"OpenStack kan användas med tillgänglighetszoner. Varje region representerar "
"en plats. Ange zonen som ska användas när ändpunkten registreras."

#~ msgid "Start cinder services at boot?"
#~ msgstr "Ska cinder-tjänster startas vid systemets uppstart?"

#~ msgid ""
#~ "Please choose whether you want to start Cinder services when the machine "
#~ "is booted up."
#~ msgstr ""
#~ "Ange om du vill att Cinder-tjänster ska starta när maskinen startar."

#~ msgid ""
#~ "If you don't choose this option, no database will be set up and Cinder "
#~ "will use regular SQLite support."
#~ msgstr ""
#~ "Om något av dessa krav saknar bör du avböja detta alternativ och "
<<<<<<< HEAD
#~ "fortsätta använda sqlite-stödet."
=======
#~ "fortsätta använda sqlite-stödet."

#~ msgid "Keystone Auth Token:"
#~ msgstr "Autetiseringsvärde för Keystone:"

#~ msgid ""
#~ "To configure its endpoint in Keystone, cinder-api needs the Keystone auth "
#~ "token."
#~ msgstr ""
#~ "För att lägga till ändpunkt i Keystone behöver cinder-api ett "
#~ "autentiseringsvärde för Keystone."
>>>>>>> db66b376
<|MERGE_RESOLUTION|>--- conflicted
+++ resolved
@@ -7,11 +7,7 @@
 msgstr ""
 "Project-Id-Version: cinder\n"
 "Report-Msgid-Bugs-To: cinder@packages.debian.org\n"
-<<<<<<< HEAD
-"POT-Creation-Date: 2013-12-19 16:02+0800\n"
-=======
 "POT-Creation-Date: 2016-03-29 12:24+0000\n"
->>>>>>> db66b376
 "PO-Revision-Date: 2014-01-08 16:52+0100\n"
 "Last-Translator: Martin Bagge / brother <brother@bsnet.se>\n"
 "Language-Team: Swedish <debian-l10n-swedish@lists.debian.org>\n"
@@ -293,45 +289,26 @@
 #. Description
 #: ../cinder-api.templates:4001
 #, fuzzy
-<<<<<<< HEAD
-#| msgid "Keystone Auth Token:"
-msgid "Keystone authentication token:"
-msgstr "Autetiseringsvärde för Keystone:"
-=======
 #| msgid "Keystone IP address:"
 msgid "Keystone admin name:"
 msgstr "IP-adress till Keystone:"
->>>>>>> db66b376
-
-#. Type: string
-#. Description
-#. Type: string
-#. Description
-#. Type: password
-#. Description
-<<<<<<< HEAD
-#: ../cinder-api.templates:4001
-#, fuzzy
-#| msgid ""
-#| "To configure its endpoint in Keystone, cinder-api needs the Keystone auth "
-#| "token."
-msgid ""
-"To configure its endpoint in Keystone, cinder-api needs the Keystone "
-"authentication token."
-=======
+
+#. Type: string
+#. Description
+#. Type: string
+#. Description
+#. Type: password
+#. Description
 #: ../cinder-api.templates:4001 ../cinder-api.templates:5001
 #: ../cinder-api.templates:6001
 msgid ""
 "To register the service endpoint, this package needs to know the Admin "
 "login, name, project name, and password to the Keystone server."
->>>>>>> db66b376
 msgstr ""
 
 #. Type: string
 #. Description
 #: ../cinder-api.templates:5001
-<<<<<<< HEAD
-=======
 msgid "Keystone admin project name:"
 msgstr ""
 
@@ -346,17 +323,12 @@
 #. Type: string
 #. Description
 #: ../cinder-api.templates:7001
->>>>>>> db66b376
 msgid "Cinder endpoint IP address:"
 msgstr "IP-adress för Cinder-ändpunkt:"
 
 #. Type: string
 #. Description
-<<<<<<< HEAD
-#: ../cinder-api.templates:5001
-=======
 #: ../cinder-api.templates:7001
->>>>>>> db66b376
 #, fuzzy
 #| msgid ""
 #| "Enter the IP address that will be used to contact Cinder (eg: the Cinder "
@@ -366,11 +338,7 @@
 
 #. Type: string
 #. Description
-<<<<<<< HEAD
-#: ../cinder-api.templates:5001
-=======
 #: ../cinder-api.templates:7001
->>>>>>> db66b376
 msgid ""
 "This IP address should be accessible from the clients that will use this "
 "service, so if you are installing a public cloud, this should be a public IP "
@@ -382,21 +350,13 @@
 
 #. Type: string
 #. Description
-<<<<<<< HEAD
-#: ../cinder-api.templates:6001
-=======
 #: ../cinder-api.templates:8001
->>>>>>> db66b376
 msgid "Name of the region to register:"
 msgstr "Regionnamn:"
 
 #. Type: string
 #. Description
-<<<<<<< HEAD
-#: ../cinder-api.templates:6001
-=======
 #: ../cinder-api.templates:8001
->>>>>>> db66b376
 #, fuzzy
 #| msgid ""
 #| "Openstack can be used using availability zones, with each region "
@@ -424,18 +384,4 @@
 #~ "will use regular SQLite support."
 #~ msgstr ""
 #~ "Om något av dessa krav saknar bör du avböja detta alternativ och "
-<<<<<<< HEAD
-#~ "fortsätta använda sqlite-stödet."
-=======
-#~ "fortsätta använda sqlite-stödet."
-
-#~ msgid "Keystone Auth Token:"
-#~ msgstr "Autetiseringsvärde för Keystone:"
-
-#~ msgid ""
-#~ "To configure its endpoint in Keystone, cinder-api needs the Keystone auth "
-#~ "token."
-#~ msgstr ""
-#~ "För att lägga till ändpunkt i Keystone behöver cinder-api ett "
-#~ "autentiseringsvärde för Keystone."
->>>>>>> db66b376
+#~ "fortsätta använda sqlite-stödet."