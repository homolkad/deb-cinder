<<<<<<< HEAD
cinder (2013.1.3-1) unstable; urgency=low

  * New upstream point release.
  * Added several Debconf templates translations:
    - Portuguese, thanks to Miguel Figueiredo (Closes: #705707).
    - Italian, thanks to Beatrice Torracca (Closes: #719879).
    - Czech, thanks to Michal Šimůnek (Closes: #721135).

 -- Thomas Goirand <zigo@debian.org>  Fri, 30 Aug 2013 11:35:22 +0800

cinder (2013.1.2-4) unstable; urgency=low
=======
cinder (2013.1.2-4) unstable; urgency=high
>>>>>>> 23ec5303

  * Adds missing depends: sqlite3.
  * CVE-2013-4202: Fix DoS using XML entities in extensions (Closes: #719118).
  * CVE-2013-4183: Enable zero the snapshot when delete snapshot in
    LVMVolumeDriver (Closes: #719010).

 -- Thomas Goirand <zigo@debian.org>  Sat, 13 Jul 2013 22:51:29 +0800

cinder (2013.1.2-3) unstable; urgency=low

  * Adds a patch to make it work with sqlalchemy >= 0.8 (Closes: #715431).
  * Added build-depends: python-pywbem.

 -- Thomas Goirand <zigo@debian.org>  Wed, 10 Jul 2013 15:28:16 +0800

cinder (2013.1.2-2) unstable; urgency=low

  * Starts Cinder after postgresql, mysql, keystone, rabbitmq-server and ntp.
  * Added cinder-volume CEPH_ARGS export using what is configured in
    /etc/default/cinder-volume.
  * Rebuilds to use python-sqlalchemy >= 0.8.

 -- Thomas Goirand <zigo@debian.org>  Sat, 22 Jun 2013 16:27:46 +0800

cinder (2013.1.2-1) unstable; urgency=low

  * New upstream release.

 -- Thomas Goirand <zigo@debian.org>  Fri, 14 Jun 2013 22:55:23 +0800

cinder (2013.1.1-2) unstable; urgency=low

  * Added if [ -r /usr/share/dbconfig-common/dpkg/prerm ] in the prerm.
  * Ran wrap-and-sort to clean stuff.
  * Added creation and chown of /var/lib/cinder/{cache,volumes} after the
    removal of the -R flag when doing the chown in openstack-pkg-tools.

 -- Thomas Goirand <zigo@debian.org>  Thu, 23 May 2013 00:08:47 +0800

cinder (2013.1.1-1) unstable; urgency=low

  * Uploading to unstable.
  * New upstream release.
  * Fixed /etc/sudoers.d/cinder-common
  * Reviewed package descriptions by the debian-l10n-english team.

 -- Thomas Goirand <zigo@debian.org>  Thu, 11 Apr 2013 22:30:47 +0800

cinder (2013.1-1) experimental; urgency=low

  * New upstream release.

 -- Thomas Goirand <zigo@debian.org>  Mon, 28 Jan 2013 15:54:59 +0800

cinder (2012.2.1-1) experimental; urgency=low

  [ Thomas Goirand ]
  * New upstream release 2012.2.1
  * Fixes wrong handling (eg: policy violation) of /etc/cinder/cinder.conf.
  * Now uses pkgos_func functions for debconf and dbconfig-common handling.
  * Renames /etc/sudoers.d/cinder_sudoers as /etc/sudoers.d/cinder-common.
  * Debconf now users cinder/<debconf-screen-name> and not cinder-common/.
  * Reviewed long and short descriptions in debian/control.
  * Bumped Build-Depends-Indep: python-all to 2.6.6-3~ since we are using
  dh_python2.
  * Added everyone in the team as Uploaders:.
  * Changed Homepage field to http://cinder.openstack.org/.
  * Dependencies are now by alpha order.
  * Removed useless empty cinder-volume.postrm, cinder-api.postrm,
  cinder-scheduler.postinst, cinder-scheduler.postrm.
  * Pre-Depends: dpkg (>= 1.15.6~) because we use xz compression.
  * Asks for admin tenant, user and password with debconf, patches
  api-paste.ini so it is syntaxicaly correct.
  * Auto-detects a valide volume group name, and prompt the user with debconf
  about it.

 -- Thomas Goirand <zigo@debian.org>  Sun, 02 Dec 2012 07:00:49 +0000

cinder (2012.2~rc1+git1~6b31057-1) experimental; urgency=low

  * First debian release

 -- Mehdi Abaakouk <sileht@sileht.net>  Thu, 13 Sep 2012 15:52:06 +0200

cinder (2012.2~rc1~20120907.230-0ubuntu4) quantal; urgency=low

  [Chuck Short]
  * New upstream version.
  * debian/cinder.conf: Fix path for cinder-rootwrap. (LP: #1045438) 
  * debian/control: Add python-glanceclient as a dep. 
  * debian/cinder-common.postinst: Fix chmod thinko.
  * debian/*.upstart: Specify the configuration files.

  [Soren Hansen]
  * Update debian/watch to account for symbolically named tarballs and
    use newer URL.
  * Fix Launchpad URLs in debian/watch.

 -- Chuck Short <zulcss@ubuntu.com>  Fri, 07 Sep 2012 11:27:55 -0500

cinder (2012.2~f3-0ubuntu3) quantal; urgency=low

  * debian/cinder.conf: Re-add sql_connection and set it to sqllite.

 -- Chuck Short <zulcss@ubuntu.com>  Wed, 22 Aug 2012 20:14:41 -0500

cinder (2012.2~f3-0ubuntu2) quantal; urgency=low

  * debian/cinder.conf: Get rid of deprecated warnings.
    (LP: #1036240) 

 -- Chuck Short <zulcss@ubuntu.com>  Sun, 19 Aug 2012 13:36:22 -0500

cinder (2012.2~f3-0ubuntu1) quantal; urgency=low

  * New upstream version.
  * debian/patches/0001-Use-setuptools-git.patch: Dropped
  * debian/control: Add python-glanceclient

 -- Chuck Short <zulcss@ubuntu.com>  Fri, 17 Aug 2012 10:18:57 -0500

cinder (2012.2~f3~20120809.102-0ubuntu2) quantal; urgency=low

  * debian/cinder.conf, cinder-common.install: Use rootwrap.conf. (LP: #1036240) 
  * debian/control: Drop python-babel.

 -- Chuck Short <zulcss@ubuntu.com>  Mon, 13 Aug 2012 14:14:31 -0500

cinder (2012.2~f3~20120809.102-0ubuntu1) quantal; urgency=low

  [ Adam Gandelman ]
  * debian/control: Add python-setuptools dependency.
  * debian/cinder-common.postinst: Fix syntax errors, fix permissions.
  * debian/cinder-common.dirs: Correct, etc/nova -> etc/cinder.
  * debian/{cinder_sudoers, rules, cinder-common.install}: Install proper
    cinder_sudoers.
  * debian/cinder-*.upstart: Close quotes, replace 'nova' references with
    'cinder'.
  * debian/cinder.conf: Specify correct sql_connection.
  * debian/cinder-scheduler.postinst: Added.  Migrate local databases only.

  [ Chuck Short ]
  * debian/*.upstart: Fix upstart jobs to run with right interfaces.
    (LP: #1030197)
  * debian/control: Drop python-babel, python-nosexcover
  * debian/control: Add python-mox, pep8
  * debian/rules: Re-add get-orig-source
  * debian/rules: Enable testsuite.
  * debian/cinder.conf: Update config file.
  * debian/cinder-{api,volumes,scheduler}.manpages: Add manpages.
  * New upstream version.
  * debian/rules: Don't run pep8 tests
  * debian/patches/0001-Use-setuptools-git.patch: Cleanup manifest
  * debian/control: Add python-setuptools-git
  * debian/control: Add section for python-cinder
  * fix lintian warnings and errors.
  * debian/cinder-common.install: Remove clear_rabbit_queues since it
    will conflict with nova installed.

 -- Chuck Short <zulcss@ubuntu.com>  Fri, 10 Aug 2012 12:05:11 -0500

cinder (2012.2~f1~20120503.2-0ubuntu1) quantal; urgency=low

  * Initial release.

 -- Chuck Short <zulcss@ubuntu.com>  Tue, 22 May 2012 09:57:46 -0400<|MERGE_RESOLUTION|>--- conflicted
+++ resolved
@@ -1,4 +1,3 @@
-<<<<<<< HEAD
 cinder (2013.1.3-1) unstable; urgency=low
 
   * New upstream point release.
@@ -9,10 +8,7 @@
 
  -- Thomas Goirand <zigo@debian.org>  Fri, 30 Aug 2013 11:35:22 +0800
 
-cinder (2013.1.2-4) unstable; urgency=low
-=======
 cinder (2013.1.2-4) unstable; urgency=high
->>>>>>> 23ec5303
 
   * Adds missing depends: sqlite3.
   * CVE-2013-4202: Fix DoS using XML entities in extensions (Closes: #719118).
