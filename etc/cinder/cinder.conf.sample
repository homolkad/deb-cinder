--- conflicted
+++ resolved
@@ -311,15 +311,12 @@
 # Recommended setting is set it to False. (boolean value)
 #wsgi_keep_alive=true
 
-<<<<<<< HEAD
-=======
 # Timeout for client connections' socket operations. If an
 # incoming connection is idle for this number of seconds it
 # will be closed. A value of '0' means wait forever. (integer
 # value)
 #client_socket_timeout=0
 
->>>>>>> 532b8205
 # Sets the value of TCP_KEEPALIVE (True/False) for each server
 # socket. (boolean value)
 #tcp_keepalive=true
