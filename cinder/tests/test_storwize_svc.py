--- conflicted
+++ resolved
@@ -2397,13 +2397,7 @@
             self.driver.delete_volume(volume)
             self.assertNotIn(volume['id'], self.driver._vdiskcopyops)
 
-<<<<<<< HEAD
-    def test_storwize_initiator_target_map(self):
-        # Create two volumes to be used in mappings
-        ctxt = context.get_admin_context()
-=======
     def test_storwize_initiator_multiple_preferred_nodes_matching(self):
->>>>>>> 4759b83b
 
         # Generate us a test volume
         volume = self._create_volume()
