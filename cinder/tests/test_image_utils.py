
# Copyright (c) 2013 eNovance , Inc.
# All Rights Reserved.
#
#    Licensed under the Apache License, Version 2.0 (the "License"); you may
#    not use this file except in compliance with the License. You may obtain
#    a copy of the License at
#
#         http://www.apache.org/licenses/LICENSE-2.0
#
#    Unless required by applicable law or agreed to in writing, software
#    distributed under the License is distributed on an "AS IS" BASIS, WITHOUT
#    WARRANTIES OR CONDITIONS OF ANY KIND, either express or implied. See the
#    License for the specific language governing permissions and limitations
#    under the License.
"""Unit tests for image utils."""

import contextlib
import tempfile

import mock
import mox
from oslo.concurrency import processutils
from oslo.config import cfg
from oslo.utils import units

from cinder import context
from cinder import exception
from cinder.image import image_utils
from cinder.openstack.common import fileutils
from cinder import test
from cinder import utils
from cinder.volume import utils as volume_utils

CONF = cfg.CONF


class FakeImageService:
    def __init__(self):
        self._imagedata = {}

    def download(self, context, image_id, data):
        self.show(context, image_id)
        data.write(self._imagedata.get(image_id, ''))

    def show(self, context, image_id):
        return {'size': 2 * units.Gi,
                'disk_format': 'qcow2',
                'container_format': 'bare'}

    def update(self, context, image_id, metadata, path):
        pass


class TestUtils(test.TestCase):
    TEST_IMAGE_ID = 321
    TEST_DEV_PATH = "/dev/ether/fake_dev"

    def setUp(self):
        super(TestUtils, self).setUp()
        self._mox = mox.Mox()
        self._image_service = FakeImageService()

        self.addCleanup(self._mox.UnsetStubs)

    def test_resize_image(self):
        mox = self._mox
        mox.StubOutWithMock(utils, 'execute')

        TEST_IMG_SOURCE = 'boobar.img'
        TEST_IMG_SIZE_IN_GB = 1

        utils.execute('qemu-img', 'resize', TEST_IMG_SOURCE,
                      '%sG' % TEST_IMG_SIZE_IN_GB, run_as_root=True)

        mox.ReplayAll()

        image_utils.resize_image(TEST_IMG_SOURCE, TEST_IMG_SIZE_IN_GB,
                                 run_as_root=True)

        mox.VerifyAll()

    @mock.patch('os.stat')
    def test_convert_image(self, mock_stat):

        mox = self._mox
        mox.StubOutWithMock(utils, 'execute')
        mox.StubOutWithMock(utils, 'is_blk_device')

        TEST_OUT_FORMAT = 'vmdk'
        TEST_SOURCE = 'img/qemu.img'
        TEST_DEST = '/img/vmware.vmdk'

        utils.is_blk_device(TEST_DEST).AndReturn(True)
        utils.execute('dd', 'count=0', 'if=img/qemu.img',
                      'of=/img/vmware.vmdk', 'oflag=direct',
                      run_as_root=True)
        utils.execute(
            'qemu-img', 'convert', '-t', 'none', '-O', TEST_OUT_FORMAT,
            TEST_SOURCE, TEST_DEST, run_as_root=True)

        mox.ReplayAll()

        image_utils.convert_image(TEST_SOURCE, TEST_DEST, TEST_OUT_FORMAT,
                                  run_as_root=True)

        mox.VerifyAll()

    def test_qemu_img_info(self):
        TEST_PATH = "img/qemu.qcow2"
        TEST_RETURN = "image: qemu.qcow2\n"\
                      "backing_file: qemu.qcow2 (actual path: qemu.qcow2)\n"\
                      "file_format: qcow2\n"\
                      "virtual_size: 50M (52428800 bytes)\n"\
                      "cluster_size: 65536\n"\
                      "disk_size: 196K (200704 bytes)\n"\
                      "Snapshot list:\n"\
                      "ID TAG  VM SIZE DATE VM CLOCK\n"\
                      "1  snap1 1.7G 2011-10-04 19:04:00 32:06:34.974"
        TEST_STR = "image: qemu.qcow2\n"\
                   "file_format: qcow2\n"\
                   "virtual_size: 52428800\n"\
                   "disk_size: 200704\n"\
                   "cluster_size: 65536\n"\
                   "backing_file: qemu.qcow2\n"\
                   "snapshots: [{'date': '2011-10-04', "\
                   "'vm_clock': '19:04:00 32:06:34.974', "\
                   "'vm_size': '1.7G', 'tag': 'snap1', 'id': '1'}]"

        mox = self._mox
        mox.StubOutWithMock(utils, 'execute')

        utils.execute(
            'env', 'LC_ALL=C', 'qemu-img', 'info',
            TEST_PATH, run_as_root=True).AndReturn(
                (TEST_RETURN, 'ignored'))

        mox.ReplayAll()

        inf = image_utils.qemu_img_info(TEST_PATH, run_as_root=True)

        self.assertEqual(inf.image, 'qemu.qcow2')
        self.assertEqual(inf.backing_file, 'qemu.qcow2')
        self.assertEqual(inf.file_format, 'qcow2')
        self.assertEqual(inf.virtual_size, 52428800)
        self.assertEqual(inf.cluster_size, 65536)
        self.assertEqual(inf.disk_size, 200704)

        self.assertEqual(inf.snapshots[0]['id'], '1')
        self.assertEqual(inf.snapshots[0]['tag'], 'snap1')
        self.assertEqual(inf.snapshots[0]['vm_size'], '1.7G')
        self.assertEqual(inf.snapshots[0]['date'], '2011-10-04')
        self.assertEqual(inf.snapshots[0]['vm_clock'], '19:04:00 32:06:34.974')

        self.assertEqual(str(inf), TEST_STR)

    def test_qemu_img_info_alt(self):
        """Test a slightly different variation of qemu-img output.

           (Based on Fedora 19's qemu-img 1.4.2.)
        """

        TEST_PATH = "img/qemu.qcow2"
        TEST_RETURN = "image: qemu.qcow2\n"\
                      "backing file: qemu.qcow2 (actual path: qemu.qcow2)\n"\
                      "file format: qcow2\n"\
                      "virtual size: 50M (52428800 bytes)\n"\
                      "cluster_size: 65536\n"\
                      "disk size: 196K (200704 bytes)\n"\
                      "Snapshot list:\n"\
                      "ID TAG  VM SIZE DATE VM CLOCK\n"\
                      "1  snap1 1.7G 2011-10-04 19:04:00 32:06:34.974"
        TEST_STR = "image: qemu.qcow2\n"\
                   "file_format: qcow2\n"\
                   "virtual_size: 52428800\n"\
                   "disk_size: 200704\n"\
                   "cluster_size: 65536\n"\
                   "backing_file: qemu.qcow2\n"\
                   "snapshots: [{'date': '2011-10-04', "\
                   "'vm_clock': '19:04:00 32:06:34.974', "\
                   "'vm_size': '1.7G', 'tag': 'snap1', 'id': '1'}]"

        mox = self._mox
        mox.StubOutWithMock(utils, 'execute')

        cmd = ['env', 'LC_ALL=C', 'qemu-img', 'info', TEST_PATH]
        utils.execute(*cmd, run_as_root=True).AndReturn(
            (TEST_RETURN, 'ignored'))

        mox.ReplayAll()

        inf = image_utils.qemu_img_info(TEST_PATH, run_as_root=True)

        self.assertEqual(inf.image, 'qemu.qcow2')
        self.assertEqual(inf.backing_file, 'qemu.qcow2')
        self.assertEqual(inf.file_format, 'qcow2')
        self.assertEqual(inf.virtual_size, 52428800)
        self.assertEqual(inf.cluster_size, 65536)
        self.assertEqual(inf.disk_size, 200704)

        self.assertEqual(inf.snapshots[0]['id'], '1')
        self.assertEqual(inf.snapshots[0]['tag'], 'snap1')
        self.assertEqual(inf.snapshots[0]['vm_size'], '1.7G')
        self.assertEqual(inf.snapshots[0]['date'], '2011-10-04')
        self.assertEqual(inf.snapshots[0]['vm_clock'],
                         '19:04:00 32:06:34.974')

        self.assertEqual(str(inf), TEST_STR)

    def _test_fetch_to_raw(self, has_qemu=True, src_inf=None, dest_inf=None,
                           bps_limit=0):
        mox = self._mox
        mox.StubOutWithMock(image_utils, 'create_temporary_file')
        mox.StubOutWithMock(utils, 'execute')
        mox.StubOutWithMock(image_utils, 'fetch')
        mox.StubOutWithMock(volume_utils, 'setup_blkio_cgroup')
        mox.StubOutWithMock(utils, 'is_blk_device')

        TEST_INFO = ("image: qemu.qcow2\n"
                     "file format: raw\n"
                     "virtual size: 0 (0 bytes)\n"
                     "disk size: 0")

        utils.is_blk_device(self.TEST_DEV_PATH).AndReturn(True)
<<<<<<< HEAD
        CONF.set_override('volume_copy_bps_limit', bps_limit)
=======
        self.override_config('volume_copy_bps_limit', bps_limit)
>>>>>>> f87300b9

        image_utils.create_temporary_file().AndReturn(self.TEST_DEV_PATH)

        test_qemu_img = utils.execute(
            'env', 'LC_ALL=C', 'qemu-img', 'info', self.TEST_DEV_PATH,
            run_as_root=True)

        if has_qemu:
            test_qemu_img.AndReturn((TEST_INFO, 'ignored'))
            image_utils.fetch(context, self._image_service, self.TEST_IMAGE_ID,
                              self.TEST_DEV_PATH, None, None)
        else:
            test_qemu_img.AndRaise(processutils.ProcessExecutionError())

        if has_qemu and src_inf:
            utils.execute(
                'env', 'LC_ALL=C', 'qemu-img', 'info',
                self.TEST_DEV_PATH, run_as_root=True).AndReturn(
                    (src_inf, 'ignored'))

        if has_qemu and dest_inf:
            if bps_limit:
                prefix = ('cgexec', '-g', 'blkio:test')
            else:
                prefix = ()

            utils.execute('dd', 'count=0', 'if=/dev/ether/fake_dev',
                          'of=/dev/ether/fake_dev', 'oflag=direct',
                          run_as_root=True)

            cmd = prefix + ('qemu-img', 'convert', '-t', 'none', '-O', 'raw',
                            self.TEST_DEV_PATH, self.TEST_DEV_PATH)

            volume_utils.setup_blkio_cgroup(
                self.TEST_DEV_PATH, self.TEST_DEV_PATH,
                bps_limit).AndReturn(prefix)

            utils.execute(*cmd, run_as_root=True)

            utils.execute(
                'env', 'LC_ALL=C', 'qemu-img', 'info',
                self.TEST_DEV_PATH, run_as_root=True).AndReturn(
                    (dest_inf, 'ignored'))

        self._mox.ReplayAll()

    @mock.patch('os.stat')
    def test_fetch_to_raw(self, mock_stat):

        SRC_INFO = ("image: qemu.qcow2\n"
                    "file_format: qcow2 \n"
                    "virtual_size: 50M (52428800 bytes)\n"
                    "cluster_size: 65536\n"
                    "disk_size: 196K (200704 bytes)")
        DST_INFO = ("image: qemu.raw\n"
                    "file_format: raw\n"
                    "virtual_size: 50M (52428800 bytes)\n"
                    "cluster_size: 65536\n"
                    "disk_size: 196K (200704 bytes)\n")

        self._test_fetch_to_raw(src_inf=SRC_INFO, dest_inf=DST_INFO)

        image_utils.fetch_to_raw(context, self._image_service,
                                 self.TEST_IMAGE_ID, self.TEST_DEV_PATH,
                                 mox.IgnoreArg(), run_as_root=True)
        self._mox.VerifyAll()

    @mock.patch('os.stat')
    def test_fetch_to_raw_with_bps_limit(self, mock_stat):
        SRC_INFO = ("image: qemu.qcow2\n"
                    "file_format: qcow2 \n"
                    "virtual_size: 50M (52428800 bytes)\n"
                    "cluster_size: 65536\n"
                    "disk_size: 196K (200704 bytes)")
        DST_INFO = ("image: qemu.raw\n"
                    "file_format: raw\n"
                    "virtual_size: 50M (52428800 bytes)\n"
                    "cluster_size: 65536\n"
                    "disk_size: 196K (200704 bytes)\n")

        self._test_fetch_to_raw(src_inf=SRC_INFO, dest_inf=DST_INFO,
                                bps_limit=1048576)

        image_utils.fetch_to_raw(context, self._image_service,
                                 self.TEST_IMAGE_ID, self.TEST_DEV_PATH,
                                 mox.IgnoreArg())
        self._mox.VerifyAll()

    def test_fetch_to_raw_no_qemu_img(self):
        self._test_fetch_to_raw(has_qemu=False)

        self.assertRaises(exception.ImageUnacceptable,
                          image_utils.fetch_to_raw,
                          context, self._image_service,
                          self.TEST_IMAGE_ID, self.TEST_DEV_PATH,
                          mox.IgnoreArg())

    def test_fetch_to_raw_on_error_parsing_failed(self):
        SRC_INFO_NO_FORMAT = ("image: qemu.qcow2\n"
                              "virtual_size: 50M (52428800 bytes)\n"
                              "cluster_size: 65536\n"
                              "disk_size: 196K (200704 bytes)")

        self._test_fetch_to_raw(src_inf=SRC_INFO_NO_FORMAT)

        self.assertRaises(exception.ImageUnacceptable,
                          image_utils.fetch_to_raw,
                          context, self._image_service,
                          self.TEST_IMAGE_ID, self.TEST_DEV_PATH,
                          mox.IgnoreArg())

    def test_fetch_to_raw_on_error_backing_file(self):
        SRC_INFO_BACKING_FILE = ("image: qemu.qcow2\n"
                                 "backing_file: qemu.qcow2\n"
                                 "file_format: qcow2 \n"
                                 "virtual_size: 50M (52428800 bytes)\n"
                                 "cluster_size: 65536\n"
                                 "disk_size: 196K (200704 bytes)")

        self._test_fetch_to_raw(src_inf=SRC_INFO_BACKING_FILE)

        self.assertRaises(exception.ImageUnacceptable,
                          image_utils.fetch_to_raw,
                          context, self._image_service,
                          self.TEST_IMAGE_ID, self.TEST_DEV_PATH,
                          mox.IgnoreArg())

    @mock.patch('os.stat')
    def test_fetch_to_raw_on_error_not_convert_to_raw(self, mock_stat):

        IMG_INFO = ("image: qemu.qcow2\n"
                    "file_format: qcow2 \n"
                    "virtual_size: 50M (52428800 bytes)\n"
                    "cluster_size: 65536\n"
                    "disk_size: 196K (200704 bytes)")

        self._test_fetch_to_raw(src_inf=IMG_INFO, dest_inf=IMG_INFO)

        self.assertRaises(exception.ImageUnacceptable,
                          image_utils.fetch_to_raw,
                          context, self._image_service,
                          self.TEST_IMAGE_ID, self.TEST_DEV_PATH,
                          mox.IgnoreArg())

    def test_fetch_to_raw_on_error_image_size(self):
        TEST_VOLUME_SIZE = 1
        SRC_INFO = ("image: qemu.qcow2\n"
                    "file_format: qcow2 \n"
                    "virtual_size: 2G (2147483648 bytes)\n"
                    "cluster_size: 65536\n"
                    "disk_size: 196K (200704 bytes)")

        self._test_fetch_to_raw(src_inf=SRC_INFO)

        self.assertRaises(exception.ImageUnacceptable,
                          image_utils.fetch_to_raw,
                          context, self._image_service,
                          self.TEST_IMAGE_ID, self.TEST_DEV_PATH,
                          mox.IgnoreArg(), size=TEST_VOLUME_SIZE)

    def _test_fetch_verify_image(self, qemu_info, volume_size=1):
        fake_image_service = FakeImageService()
        mox = self._mox
        mox.StubOutWithMock(image_utils, 'fetch')
        mox.StubOutWithMock(utils, 'execute')
        image_utils.fetch(context, fake_image_service,
                          self.TEST_IMAGE_ID, self.TEST_DEV_PATH, None, None)

        utils.execute(
            'env', 'LC_ALL=C', 'qemu-img', 'info',
            self.TEST_DEV_PATH, run_as_root=True).AndReturn(
                (qemu_info, 'ignored'))

        self._mox.ReplayAll()
        self.assertRaises(exception.ImageUnacceptable,
                          image_utils.fetch_verify_image,
                          context, fake_image_service,
                          self.TEST_IMAGE_ID, self.TEST_DEV_PATH,
                          size=volume_size)

    def test_fetch_verify_image_with_backing_file(self):
        TEST_RETURN = "image: qemu.qcow2\n"\
                      "backing_file: qemu.qcow2 (actual path: qemu.qcow2)\n"\
                      "file_format: qcow2\n"\
                      "virtual_size: 50M (52428800 bytes)\n"\
                      "cluster_size: 65536\n"\
                      "disk_size: 196K (200704 bytes)\n"\
                      "Snapshot list:\n"\
                      "ID TAG  VM SIZE DATE VM CLOCK\n"\
                      "1  snap1 1.7G 2011-10-04 19:04:00 32:06:34.974"

        self._test_fetch_verify_image(TEST_RETURN)

    def test_fetch_verify_image_without_file_format(self):
        TEST_RETURN = "image: qemu.qcow2\n"\
                      "virtual_size: 50M (52428800 bytes)\n"\
                      "cluster_size: 65536\n"\
                      "disk_size: 196K (200704 bytes)\n"\
                      "Snapshot list:\n"\
                      "ID TAG  VM SIZE DATE VM CLOCK\n"\
                      "1  snap1 1.7G 2011-10-04 19:04:00 32:06:34.974"

        self._test_fetch_verify_image(TEST_RETURN)

    def test_fetch_verify_image_image_size(self):
        TEST_RETURN = "image: qemu.qcow2\n"\
                      "file_format: qcow2\n"\
                      "virtual_size: 2G (2147483648 bytes)\n"\
                      "cluster_size: 65536\n"\
                      "disk_size: 196K (200704 bytes)\n"\
                      "Snapshot list:\n"\
                      "ID TAG  VM SIZE DATE VM CLOCK\n"\
                      "1  snap1 1.7G 2011-10-04 19:04:00 32:06:34.974"

        self._test_fetch_verify_image(TEST_RETURN)

    @mock.patch('os.stat')
    def test_upload_volume(self, mock_stat, bps_limit=0):
        image_meta = {'id': 1, 'disk_format': 'qcow2'}
        TEST_RET = "image: qemu.qcow2\n"\
                   "file_format: qcow2 \n"\
                   "virtual_size: 50M (52428800 bytes)\n"\
                   "cluster_size: 65536\n"\
                   "disk_size: 196K (200704 bytes)"

        if bps_limit:
            self.override_config('volume_copy_bps_limit', bps_limit)
            prefix = ('cgexec', '-g', 'blkio:test')
        else:
            prefix = ()

        cmd = prefix + ('qemu-img', 'convert', '-O', 'qcow2',
                        mox.IgnoreArg(), mox.IgnoreArg())

        m = self._mox
        m.StubOutWithMock(utils, 'execute')
        m.StubOutWithMock(volume_utils, 'setup_blkio_cgroup')

        volume_utils.setup_blkio_cgroup(mox.IgnoreArg(), mox.IgnoreArg(),
                                        bps_limit).AndReturn(prefix)

        utils.execute(*cmd, run_as_root=True)
        utils.execute(
            'env', 'LC_ALL=C', 'qemu-img', 'info',
            mox.IgnoreArg(), run_as_root=True).AndReturn(
                (TEST_RET, 'ignored'))

        m.ReplayAll()

        image_utils.upload_volume(context, FakeImageService(),
                                  image_meta, '/dev/loop1')
        m.VerifyAll()

    @mock.patch('os.stat')
    def test_upload_volume_with_bps_limit(self, mock_stat):
        bps_limit = 1048576
        image_meta = {'id': 1, 'disk_format': 'qcow2'}
        TEST_RET = "image: qemu.qcow2\n"\
                   "file_format: qcow2 \n"\
                   "virtual_size: 50M (52428800 bytes)\n"\
                   "cluster_size: 65536\n"\
                   "disk_size: 196K (200704 bytes)"

<<<<<<< HEAD
        CONF.set_override('volume_copy_bps_limit', bps_limit)
=======
        self.override_config('volume_copy_bps_limit', bps_limit)
>>>>>>> f87300b9
        prefix = ('cgexec', '-g', 'blkio:test')

        cmd = prefix + ('qemu-img', 'convert', '-O', 'qcow2',
                        mox.IgnoreArg(), mox.IgnoreArg())

        m = self._mox
        m.StubOutWithMock(utils, 'execute')
        m.StubOutWithMock(volume_utils, 'setup_blkio_cgroup')
        m.StubOutWithMock(volume_utils, 'check_for_odirect_support')

        volume_utils.setup_blkio_cgroup(mox.IgnoreArg(), mox.IgnoreArg(),
                                        bps_limit).AndReturn(prefix)
        utils.execute(*cmd, run_as_root=True)
        utils.execute(
            'env', 'LC_ALL=C', 'qemu-img', 'info',
            mox.IgnoreArg(), run_as_root=True).AndReturn(
                (TEST_RET, 'ignored'))

        m.ReplayAll()
        image_utils.upload_volume(context, FakeImageService(),
                                  image_meta, '/dev/loop1')
        m.VerifyAll()

    def test_upload_volume_with_raw_image(self):
        image_meta = {'id': 1, 'disk_format': 'raw'}
        mox = self._mox

        mox.StubOutWithMock(image_utils, 'convert_image')

        mox.ReplayAll()

        with tempfile.NamedTemporaryFile() as f:
            image_utils.upload_volume(context, FakeImageService(),
                                      image_meta, f.name)
        mox.VerifyAll()

    @mock.patch('os.stat')
    def test_upload_volume_on_error(self, mock_stat):
        image_meta = {'id': 1, 'disk_format': 'qcow2'}
        TEST_RET = "image: qemu.vhd\n"\
                   "file_format: vhd \n"\
                   "virtual_size: 50M (52428800 bytes)\n"\
                   "cluster_size: 65536\n"\
                   "disk_size: 196K (200704 bytes)"

        m = self._mox
        m.StubOutWithMock(utils, 'execute')
        m.StubOutWithMock(volume_utils, 'check_for_odirect_support')

        utils.execute('qemu-img', 'convert', '-O', 'qcow2',
                      mox.IgnoreArg(), mox.IgnoreArg(), run_as_root=True)
        utils.execute(
            'env', 'LC_ALL=C', 'qemu-img', 'info',
            mox.IgnoreArg(), run_as_root=True).AndReturn(
                (TEST_RET, 'ignored'))

        m.ReplayAll()

        self.assertRaises(exception.ImageUnacceptable,
                          image_utils.upload_volume,
                          context, FakeImageService(),
                          image_meta, '/dev/loop1')
        m.VerifyAll()


class TestExtractTo(test.TestCase):
    def test_extract_to_calls_tar(self):
        mox = self.mox
        mox.StubOutWithMock(utils, 'execute')

        utils.execute(
            'tar', '-xzf', 'archive.tgz', '-C', 'targetpath').AndReturn(
                ('ignored', 'ignored'))

        mox.ReplayAll()

        image_utils.extract_targz('archive.tgz', 'targetpath')
        mox.VerifyAll()


class TestSetVhdParent(test.TestCase):
    def test_vhd_util_call(self):
        mox = self.mox
        mox.StubOutWithMock(utils, 'execute')

        utils.execute(
            'vhd-util', 'modify', '-n', 'child', '-p', 'parent').AndReturn(
                ('ignored', 'ignored'))

        mox.ReplayAll()

        image_utils.set_vhd_parent('child', 'parent')
        mox.VerifyAll()


class TestFixVhdChain(test.TestCase):
    def test_empty_chain(self):
        mox = self.mox
        mox.StubOutWithMock(image_utils, 'set_vhd_parent')

        mox.ReplayAll()
        image_utils.fix_vhd_chain([])

    def test_single_vhd_file_chain(self):
        mox = self.mox
        mox.StubOutWithMock(image_utils, 'set_vhd_parent')

        mox.ReplayAll()
        image_utils.fix_vhd_chain(['0.vhd'])

    def test_chain_with_two_elements(self):
        mox = self.mox
        mox.StubOutWithMock(image_utils, 'set_vhd_parent')

        image_utils.set_vhd_parent('0.vhd', '1.vhd')

        mox.ReplayAll()
        image_utils.fix_vhd_chain(['0.vhd', '1.vhd'])


class TestGetSize(test.TestCase):
    def test_vhd_util_call(self):
        mox = self.mox
        mox.StubOutWithMock(utils, 'execute')

        utils.execute(
            'vhd-util', 'query', '-n', 'vhdfile', '-v').AndReturn(
                ('1024', 'ignored'))

        mox.ReplayAll()

        result = image_utils.get_vhd_size('vhdfile')
        mox.VerifyAll()

        self.assertEqual(1024, result)


class TestResize(test.TestCase):
    def test_vhd_util_call(self):
        mox = self.mox
        mox.StubOutWithMock(utils, 'execute')

        utils.execute(
            'vhd-util', 'resize', '-n', 'vhdfile', '-s', '1024',
            '-j', 'journal').AndReturn(('ignored', 'ignored'))

        mox.ReplayAll()

        image_utils.resize_vhd('vhdfile', 1024, 'journal')
        mox.VerifyAll()


class TestCoalesce(test.TestCase):
    def test_vhd_util_call(self):
        mox = self.mox
        mox.StubOutWithMock(utils, 'execute')

        utils.execute(
            'vhd-util', 'coalesce', '-n', 'vhdfile'
        ).AndReturn(('ignored', 'ignored'))

        mox.ReplayAll()

        image_utils.coalesce_vhd('vhdfile')
        mox.VerifyAll()


@contextlib.contextmanager
def fake_context(return_value):
    yield return_value


class TestTemporaryFile(test.TestCase):
    def test_file_unlinked(self):
        mox = self.mox
        mox.StubOutWithMock(image_utils, 'create_temporary_file')
        mox.StubOutWithMock(fileutils, 'delete_if_exists')

        image_utils.create_temporary_file().AndReturn('somefile')
        fileutils.delete_if_exists('somefile')

        mox.ReplayAll()

        with image_utils.temporary_file():
            pass

    def test_file_unlinked_on_error(self):
        mox = self.mox
        mox.StubOutWithMock(image_utils, 'create_temporary_file')
        mox.StubOutWithMock(fileutils, 'delete_if_exists')

        image_utils.create_temporary_file().AndReturn('somefile')
        fileutils.delete_if_exists('somefile')

        mox.ReplayAll()

        def sut():
            with image_utils.temporary_file():
                raise test.TestingException()

        self.assertRaises(test.TestingException, sut)


class TestCoalesceChain(test.TestCase):
    def test_single_vhd(self):
        mox = self.mox
        mox.StubOutWithMock(image_utils, 'get_vhd_size')
        mox.StubOutWithMock(image_utils, 'resize_vhd')
        mox.StubOutWithMock(image_utils, 'coalesce_vhd')

        mox.ReplayAll()

        result = image_utils.coalesce_chain(['0.vhd'])
        mox.VerifyAll()

        self.assertEqual('0.vhd', result)

    def test_chain_of_two_vhds(self):
        self.mox.StubOutWithMock(image_utils, 'get_vhd_size')
        self.mox.StubOutWithMock(image_utils, 'temporary_dir')
        self.mox.StubOutWithMock(image_utils, 'resize_vhd')
        self.mox.StubOutWithMock(image_utils, 'coalesce_vhd')
        self.mox.StubOutWithMock(image_utils, 'temporary_file')

        image_utils.get_vhd_size('0.vhd').AndReturn(1024)
        image_utils.temporary_dir().AndReturn(fake_context('tdir'))
        image_utils.resize_vhd('1.vhd', 1024, 'tdir/vhd-util-resize-journal')
        image_utils.coalesce_vhd('0.vhd')
        self.mox.ReplayAll()

        result = image_utils.coalesce_chain(['0.vhd', '1.vhd'])
        self.mox.VerifyAll()
        self.assertEqual('1.vhd', result)


class TestDiscoverChain(test.TestCase):
    def test_discovery_calls(self):
        mox = self.mox
        mox.StubOutWithMock(image_utils, 'file_exist')

        image_utils.file_exist('some/path/0.vhd').AndReturn(True)
        image_utils.file_exist('some/path/1.vhd').AndReturn(True)
        image_utils.file_exist('some/path/2.vhd').AndReturn(False)

        mox.ReplayAll()
        result = image_utils.discover_vhd_chain('some/path')
        mox.VerifyAll()

        self.assertEqual(
            ['some/path/0.vhd', 'some/path/1.vhd'], result)


class TestXenServerImageToCoalescedVhd(test.TestCase):
    def test_calls(self):
        mox = self.mox
        mox.StubOutWithMock(image_utils, 'temporary_dir')
        mox.StubOutWithMock(image_utils, 'extract_targz')
        mox.StubOutWithMock(image_utils, 'discover_vhd_chain')
        mox.StubOutWithMock(image_utils, 'fix_vhd_chain')
        mox.StubOutWithMock(image_utils, 'coalesce_chain')
        mox.StubOutWithMock(image_utils.os, 'unlink')
        mox.StubOutWithMock(fileutils, 'delete_if_exists')
        mox.StubOutWithMock(image_utils, 'rename_file')

        image_utils.temporary_dir().AndReturn(fake_context('somedir'))
        image_utils.extract_targz('image', 'somedir')
        image_utils.discover_vhd_chain('somedir').AndReturn(
            ['somedir/0.vhd', 'somedir/1.vhd'])
        image_utils.fix_vhd_chain(['somedir/0.vhd', 'somedir/1.vhd'])
        image_utils.coalesce_chain(
            ['somedir/0.vhd', 'somedir/1.vhd']).AndReturn('somedir/1.vhd')
        fileutils.delete_if_exists('image')
        image_utils.rename_file('somedir/1.vhd', 'image')

        mox.ReplayAll()
        image_utils.replace_xenserver_image_with_coalesced_vhd('image')
        mox.VerifyAll()<|MERGE_RESOLUTION|>--- conflicted
+++ resolved
@@ -222,11 +222,7 @@
                      "disk size: 0")
 
         utils.is_blk_device(self.TEST_DEV_PATH).AndReturn(True)
-<<<<<<< HEAD
-        CONF.set_override('volume_copy_bps_limit', bps_limit)
-=======
         self.override_config('volume_copy_bps_limit', bps_limit)
->>>>>>> f87300b9
 
         image_utils.create_temporary_file().AndReturn(self.TEST_DEV_PATH)
 
@@ -490,11 +486,7 @@
                    "cluster_size: 65536\n"\
                    "disk_size: 196K (200704 bytes)"
 
-<<<<<<< HEAD
-        CONF.set_override('volume_copy_bps_limit', bps_limit)
-=======
         self.override_config('volume_copy_bps_limit', bps_limit)
->>>>>>> f87300b9
         prefix = ('cgexec', '-g', 'blkio:test')
 
         cmd = prefix + ('qemu-img', 'convert', '-O', 'qcow2',
