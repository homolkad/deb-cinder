# vim: tabstop=4 shiftwidth=4 softtabstop=4

# Copyright 2012 OpenStack Foundation
# All Rights Reserved.
#
#    Licensed under the Apache License, Version 2.0 (the "License"); you may
#    not use this file except in compliance with the License. You may obtain
#    a copy of the License at
#
#         http://www.apache.org/licenses/LICENSE-2.0
#
#    Unless required by applicable law or agreed to in writing, software
#    distributed under the License is distributed on an "AS IS" BASIS, WITHOUT
#    WARRANTIES OR CONDITIONS OF ANY KIND, either express or implied. See the
#    License for the specific language governing permissions and limitations
#    under the License.

import mox


from cinder.brick.local_dev import lvm as brick
from cinder.openstack.common import log as logging
from cinder.openstack.common import processutils
from cinder import test
from cinder.volume import configuration as conf

LOG = logging.getLogger(__name__)


def create_configuration():
    configuration = mox.MockObject(conf.Configuration)
    configuration.append_config_values(mox.IgnoreArg())
    return configuration


class BrickLvmTestCase(test.TestCase):
    def setUp(self):
        self._mox = mox.Mox()
        self.configuration = mox.MockObject(conf.Configuration)
        self.configuration.volume_group_name = 'fake-volumes'
        super(BrickLvmTestCase, self).setUp()

        #Stub processutils.execute for static methods
        self.stubs.Set(processutils, 'execute',
                       self.fake_execute)
        self.vg = brick.LVM(self.configuration.volume_group_name,
                            'sudo',
                            False, None,
                            'default',
                            self.fake_execute)

    def failed_fake_execute(obj, *cmd, **kwargs):
        return ("\n", "fake-error")

    def fake_pretend_lvm_version(obj, *cmd, **kwargs):
        return ("  LVM version:     2.03.00 (2012-03-06)\n", "")

    def fake_old_lvm_version(obj, *cmd, **kwargs):
        # Does not support thin prov or snap activation
        return ("  LVM version:     2.02.65(2) (2012-03-06)\n", "")

    def fake_customised_lvm_version(obj, *cmd, **kwargs):
        return ("  LVM version:     2.02.100(2)-RHEL6 (2013-09-12)\n", "")

    def fake_execute(obj, *cmd, **kwargs):
        cmd_string = ', '.join(cmd)
        data = "\n"

        if 'vgs, --noheadings, --unit=g, -o, name' == cmd_string:
            data = "  fake-volumes\n"
            data += "  some-other-vg\n"
        elif 'vgs, --noheadings, -o, name, fake-volumes' == cmd_string:
            data = "  fake-volumes\n"
        elif 'vgs, --version' in cmd_string:
            data = "  LVM version:     2.02.95(2) (2012-03-06)\n"
        elif 'vgs, --noheadings, -o uuid, fake-volumes' in cmd_string:
            data = "  kVxztV-dKpG-Rz7E-xtKY-jeju-QsYU-SLG6Z1\n"
        elif 'vgs, --noheadings, --unit=g, ' \
             '-o, name,size,free,lv_count,uuid, ' \
             '--separator, :, --nosuffix' in cmd_string:
            data = "  fake-volumes:10.00:10.00:0:"\
                   "kVxztV-dKpG-Rz7E-xtKY-jeju-QsYU-SLG6Z1\n"
            if 'fake-volumes' in cmd_string:
                return (data, "")
            data += "  fake-volumes-2:10.00:10.00:0:"\
                    "lWyauW-dKpG-Rz7E-xtKY-jeju-QsYU-SLG7Z2\n"
            data += "  fake-volumes-3:10.00:10.00:0:"\
                    "mXzbuX-dKpG-Rz7E-xtKY-jeju-QsYU-SLG8Z3\n"
        elif 'lvs, --noheadings, --unit=g, -o, vg_name,name,size'\
                in cmd_string:
            data = "  fake-volumes fake-1 1.00g\n"
            data += "  fake-volumes fake-2 1.00g\n"
        elif 'lvdisplay, --noheading, -C, -o, Attr' in cmd_string:
            if 'test-volumes' in cmd_string:
                data = '  wi-a-'
            else:
                data = '  owi-a-'
        elif 'pvs, --noheadings' and 'fake-volumes' in cmd_string:
            data = "  fake-volumes:/dev/sda:10.00g:8.99g\n"
        elif 'pvs, --noheadings' in cmd_string:
            data = "  fake-volumes:/dev/sda:10.00g:8.99g\n"
            data += "  fake-volumes-2:/dev/sdb:10.00g:8.99g\n"
            data += "  fake-volumes-3:/dev/sdc:10.00g:8.99g\n"
        else:
            raise AssertionError('unexpected command called: %s' % cmd_string)

        return (data, "")

    def test_vg_exists(self):
        self.assertEqual(self.vg._vg_exists(), True)

    def test_get_vg_uuid(self):
        self.assertEqual(self.vg._get_vg_uuid()[0],
                         'kVxztV-dKpG-Rz7E-xtKY-jeju-QsYU-SLG6Z1')

    def test_get_all_volumes(self):
        out = self.vg.get_volumes()

        self.assertEqual(out[0]['name'], 'fake-1')
        self.assertEqual(out[0]['size'], '1.00g')
        self.assertEqual(out[0]['vg'], 'fake-volumes')

    def test_get_volume(self):
        self.assertEqual(self.vg.get_volume('fake-1')['name'], 'fake-1')

    def test_get_all_physical_volumes(self):
        pvs = self.vg.get_all_physical_volumes('sudo')
        self.assertEqual(len(pvs), 3)

    def test_get_physical_volumes(self):
        pvs = self.vg.get_physical_volumes()
        self.assertEqual(len(pvs), 1)

    def test_get_volume_groups(self):
        self.assertEqual(len(self.vg.get_all_volume_groups('sudo')), 3)
        self.assertEqual(len(self.vg.get_all_volume_groups('sudo',
                                                           'fake-volumes')), 1)

    def test_thin_support(self):
        # lvm.supports_thin() is a static method and doesn't
        # use the self._executor fake we pass in on init
        # so we need to stub processutils.execute appropriately

        self.stubs.Set(processutils, 'execute', self.fake_execute)
        self.assertTrue(self.vg.supports_thin_provisioning('sudo'))

        self.stubs.Set(processutils, 'execute', self.fake_pretend_lvm_version)
        self.assertTrue(self.vg.supports_thin_provisioning('sudo'))

        self.stubs.Set(processutils, 'execute', self.fake_old_lvm_version)
        self.assertFalse(self.vg.supports_thin_provisioning('sudo'))

        self.stubs.Set(processutils,
                       'execute',
                       self.fake_customised_lvm_version)
        self.assertTrue(self.vg.supports_thin_provisioning('sudo'))

<<<<<<< HEAD
=======
    def test_snapshot_lv_activate_support(self):
        self.vg._supports_snapshot_lv_activation = None
        self.stubs.Set(processutils, 'execute', self.fake_execute)
        self.assertTrue(self.vg.supports_snapshot_lv_activation)

        self.vg._supports_snapshot_lv_activation = None
        self.stubs.Set(processutils, 'execute', self.fake_old_lvm_version)
        self.assertFalse(self.vg.supports_snapshot_lv_activation)

        self.vg._supports_snapshot_lv_activation = None

    def test_lvchange_ignskipact_support_yes(self):
        """Tests the ability to test support for lvchange -K

        Stubs provide output for "lvchange --help".
        """

        def lvchange_ign_yes(obj, *args, **kwargs):
            return ("""
              WARNING: Running as a non-root user. Functionality may be
              unavailable.
              lvchange: Change the attributes of logical volume(s)

            lvchange
                [-A|--autobackup y|n]
                [-k|--setactivationskip {y|n}]
                [-K|--ignoreactivationskip]
                [-y|--yes]
                [-Z|--zero {y|n}]
                LogicalVolume[Path] [LogicalVolume[Path]...]
            """, "")

        self.vg._supports_lvchange_ignoreskipactivation = None
        self.stubs.Set(self.vg, '_execute', lvchange_ign_yes)
        self.assertTrue(self.vg.supports_lvchange_ignoreskipactivation)

        self.vg._supports_lvchange_ignoreskipactivation = None

    def test_lvchange_ignskipact_support_no(self):
        def lvchange_ign_no(obj, *args, **kwargs):
            return ("""
              WARNING: Running as a non-root user. Functionality may be
              unavailable.
              lvchange: Change the attributes of logical volume(s)

            lvchange
                [-A|--autobackup y|n]
                [-k|--setactivationskip {y|n}]
                [-y|--yes]
                [-Z|--zero {y|n}]
                LogicalVolume[Path] [LogicalVolume[Path]...]
            """, "")

        self.vg._supports_lvchange_ignoreskipactivation = None
        self.stubs.Set(self.vg, '_execute', lvchange_ign_no)
        self.assertFalse(self.vg.supports_lvchange_ignoreskipactivation)

        self.vg._supports_lvchange_ignoreskipactivation = None

>>>>>>> 81ce121d
    def test_volume_create_after_thin_creation(self):
        """Test self.vg.vg_thin_pool is set to pool_name

        See bug #1220286 for more info.
        """

        vg_name = "vg-name"
        pool_name = vg_name + "-pool"
        pool_path = "%s/%s" % (vg_name, pool_name)

        def executor(obj, *cmd, **kwargs):
            self.assertEqual(pool_path, cmd[-1])

        self.vg._executor = executor
        self.vg.create_thin_pool(pool_name, "1G")
        self.vg.create_volume("test", "1G", lv_type='thin')

        self.assertEqual(self.vg.vg_thin_pool, pool_name)

    def test_lv_has_snapshot(self):
        self.assertTrue(self.vg.lv_has_snapshot('fake-volumes'))
        self.assertFalse(self.vg.lv_has_snapshot('test-volumes'))

    def test_activate_lv(self):
        self._mox.StubOutWithMock(self.vg, '_execute')
        self.vg._supports_lvchange_ignoreskipactivation = True

        self.vg._execute('lvchange', '-a', 'y', '--yes', '-K',
                         'fake-volumes/my-lv',
                         root_helper='sudo', run_as_root=True)

        self._mox.ReplayAll()

        self.vg.activate_lv('my-lv')

        self._mox.VerifyAll()<|MERGE_RESOLUTION|>--- conflicted
+++ resolved
@@ -155,8 +155,6 @@
                        self.fake_customised_lvm_version)
         self.assertTrue(self.vg.supports_thin_provisioning('sudo'))
 
-<<<<<<< HEAD
-=======
     def test_snapshot_lv_activate_support(self):
         self.vg._supports_snapshot_lv_activation = None
         self.stubs.Set(processutils, 'execute', self.fake_execute)
@@ -216,7 +214,6 @@
 
         self.vg._supports_lvchange_ignoreskipactivation = None
 
->>>>>>> 81ce121d
     def test_volume_create_after_thin_creation(self):
         """Test self.vg.vg_thin_pool is set to pool_name
 
