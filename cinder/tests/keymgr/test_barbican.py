# Copyright (c) 2014 The Johns Hopkins University/Applied Physics Laboratory
# All Rights Reserved.
#
#    Licensed under the Apache License, Version 2.0 (the "License"); you may
#    not use this file except in compliance with the License. You may obtain
#    a copy of the License at
#
#         http://www.apache.org/licenses/LICENSE-2.0
#
#    Unless required by applicable law or agreed to in writing, software
#    distributed under the License is distributed on an "AS IS" BASIS, WITHOUT
#    WARRANTIES OR CONDITIONS OF ANY KIND, either express or implied. See the
#    License for the specific language governing permissions and limitations
#    under the License.

"""
Test cases for the barbican key manager.
"""

import array
import base64
import binascii

import mock
from oslo.config import cfg

from cinder import exception
from cinder.keymgr import barbican
from cinder.keymgr import key as keymgr_key
from cinder.tests.keymgr import test_key_mgr

CONF = cfg.CONF
CONF.import_opt('encryption_auth_url', 'cinder.keymgr.key_mgr', group='keymgr')
CONF.import_opt('encryption_api_url', 'cinder.keymgr.key_mgr', group='keymgr')


class BarbicanKeyManagerTestCase(test_key_mgr.KeyManagerTestCase):

    def _create_key_manager(self):
        return barbican.BarbicanKeyManager()

    def setUp(self):
        super(BarbicanKeyManagerTestCase, self).setUp()

        # Create fake auth_token
        self.ctxt = mock.Mock()
        self.ctxt.auth_token = "fake_token"

        # Create mock barbican client
        self._build_mock_barbican()

        # Create a key_id, secret_ref, pre_hex, and hex to use
        self.key_id = "d152fa13-2b41-42ca-a934-6c21566c0f40"
        self.secret_ref = self.key_mgr._create_secret_ref(self.key_id,
                                                          self.mock_barbican)
        self.pre_hex = "AIDxQp2++uAbKaTVDMXFYIu8PIugJGqkK0JLqkU0rhY="
        self.hex = ("0080f1429dbefae01b29a4d50cc5c5608bbc3c8ba0246aa42b424baa4"
                    "534ae16")
        self.addCleanup(self._restore)

    def _restore(self):
        if hasattr(self, 'original_key'):
            keymgr_key.SymmetricKey = self.original_key
        if hasattr(self, 'original_base64'):
            base64.b64encode = self.original_base64

    def _build_mock_barbican(self):
        self.mock_barbican = mock.MagicMock(name='mock_barbican')

        # Set commonly used methods
        self.get = self.mock_barbican.secrets.get
        self.delete = self.mock_barbican.secrets.delete
        self.store = self.mock_barbican.secrets.store
        self.create = self.mock_barbican.secrets.create

        self.key_mgr._barbican_client = self.mock_barbican

    def _build_mock_symKey(self):
        self.mock_symKey = mock.Mock()

        def fake_sym_key(alg, key):
            self.mock_symKey.get_encoded.return_value = key
            self.mock_symKey.get_algorithm.return_value = alg
            return self.mock_symKey
        self.original_key = keymgr_key.SymmetricKey
        keymgr_key.SymmetricKey = fake_sym_key

    def _build_mock_base64(self):

        def fake_base64_b64encode(string):
            return self.pre_hex

        self.original_base64 = base64.b64encode
        base64.b64encode = fake_base64_b64encode

    def test_copy_key(self):
        # Create metadata for original secret
        original_secret_metadata = mock.Mock()
        original_secret_metadata.algorithm = 'fake_algorithm'
        original_secret_metadata.bit_length = 'fake_bit_length'
        original_secret_metadata.name = 'original_name'
        original_secret_metadata.expiration = 'fake_expiration'
        original_secret_metadata.mode = 'fake_mode'
        content_types = {'default': 'fake_type'}
        original_secret_metadata.content_types = content_types
        original_secret_data = mock.Mock()
        original_secret_metadata.payload = original_secret_data
        self.get.return_value = original_secret_metadata

        # Create the mock key
        self._build_mock_symKey()

        # Copy the original
        self.key_mgr.copy_key(self.ctxt, self.key_id)

        # Assert proper methods were called
        self.get.assert_called_once_with(self.secret_ref)
        self.create.assert_called_once_with(
            original_secret_metadata.name,
            self.mock_symKey.get_encoded(),
            content_types['default'],
            'base64',
            original_secret_metadata.algorithm,
            original_secret_metadata.bit_length,
            original_secret_metadata.mode,
            original_secret_metadata.expiration)
<<<<<<< HEAD
        self.store.assert_called()
=======
        self.create.return_value.store.assert_called_once_with()
>>>>>>> f87300b9

    def test_copy_null_context(self):
        self.key_mgr._barbican_client = None
        self.assertRaises(exception.NotAuthorized,
                          self.key_mgr.copy_key, None, self.key_id)

    def test_create_key(self):
        # Create order_ref_url and assign return value
        order_ref_url = ("http://localhost:9311/v1/None/orders/"
                         "4fe939b7-72bc-49aa-bd1e-e979589858af")
        key_order = mock.Mock()
        self.mock_barbican.orders.create_key.return_value = key_order
        key_order.submit.return_value = order_ref_url

        # Create order and assign return value
        order = mock.Mock()
        order.secret_ref = self.secret_ref
        self.mock_barbican.orders.get.return_value = order

        # Create the key, get the UUID
        returned_uuid = self.key_mgr.create_key(self.ctxt)

        self.mock_barbican.orders.get.assert_called_once_with(order_ref_url)
        self.assertEqual(returned_uuid, self.key_id)

    def test_create_null_context(self):
        self.key_mgr._barbican_client = None
        self.assertRaises(exception.NotAuthorized,
                          self.key_mgr.create_key, None)

    def test_delete_null_context(self):
        self.key_mgr._barbican_client = None
        self.assertRaises(exception.NotAuthorized,
                          self.key_mgr.delete_key, None, self.key_id)

    def test_delete_key(self):
        self.key_mgr.delete_key(self.ctxt, self.key_id)
        self.delete.assert_called_once_with(self.secret_ref)

    def test_delete_unknown_key(self):
        self.assertRaises(exception.KeyManagerError,
                          self.key_mgr.delete_key, self.ctxt, None)

    def test_get_key(self):
        self._build_mock_base64()
        content_type = 'application/octet-stream'

        key = self.key_mgr.get_key(self.ctxt, self.key_id, content_type)

        self.get.assert_called_once_with(self.secret_ref)
        encoded = array.array('B', binascii.unhexlify(self.hex)).tolist()
        self.assertEqual(key.get_encoded(), encoded)

    def test_get_null_context(self):
        self.key_mgr._barbican_client = None
        self.assertRaises(exception.NotAuthorized,
                          self.key_mgr.get_key, None, self.key_id)

    def test_get_unknown_key(self):
        self.assertRaises(exception.KeyManagerError,
                          self.key_mgr.get_key, self.ctxt, None)

    def test_store_key_base64(self):
        # Create Key to store
        secret_key = array.array('B', [0x01, 0x02, 0xA0, 0xB3]).tolist()
        _key = keymgr_key.SymmetricKey('AES', secret_key)

        # Define the return values
        secret = mock.Mock()
        self.create.return_value = secret
        secret.store.return_value = self.secret_ref

        # Store the Key
        returned_uuid = self.key_mgr.store_key(self.ctxt, _key, bit_length=32)

        self.create.assert_called_once_with('Cinder Volume Key',
                                            'AQKgsw==',
                                            'application/octet-stream',
                                            'base64',
                                            'AES', 32, 'CBC',
                                            None)
        self.assertEqual(returned_uuid, self.key_id)

    def test_store_key_plaintext(self):
        # Create the plaintext key
        secret_key_text = "This is a test text key."
        _key = keymgr_key.SymmetricKey('AES', secret_key_text)

        # Store the Key
        self.key_mgr.store_key(self.ctxt, _key,
                               payload_content_type='text/plain',
                               payload_content_encoding=None)
        self.create.assert_called_once_with('Cinder Volume Key',
                                            secret_key_text,
                                            'text/plain',
                                            None,
                                            'AES', 256, 'CBC',
                                            None)
<<<<<<< HEAD
        self.store.assert_called_once()
=======
        self.create.return_value.store.assert_called_once_with()
>>>>>>> f87300b9

    def test_store_null_context(self):
        self.key_mgr._barbican_client = None
        self.assertRaises(exception.NotAuthorized,
                          self.key_mgr.store_key, None, None)<|MERGE_RESOLUTION|>--- conflicted
+++ resolved
@@ -124,11 +124,7 @@
             original_secret_metadata.bit_length,
             original_secret_metadata.mode,
             original_secret_metadata.expiration)
-<<<<<<< HEAD
-        self.store.assert_called()
-=======
         self.create.return_value.store.assert_called_once_with()
->>>>>>> f87300b9
 
     def test_copy_null_context(self):
         self.key_mgr._barbican_client = None
@@ -227,11 +223,7 @@
                                             None,
                                             'AES', 256, 'CBC',
                                             None)
-<<<<<<< HEAD
-        self.store.assert_called_once()
-=======
         self.create.return_value.store.assert_called_once_with()
->>>>>>> f87300b9
 
     def test_store_null_context(self):
         self.key_mgr._barbican_client = None
