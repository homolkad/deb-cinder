# vim: tabstop=4 shiftwidth=4 softtabstop=4

#    Copyright 2011 OpenStack LLC
#
#    Licensed under the Apache License, Version 2.0 (the "License"); you may
#    not use this file except in compliance with the License. You may obtain
#    a copy of the License at
#
#         http://www.apache.org/licenses/LICENSE-2.0
#
#    Unless required by applicable law or agreed to in writing, software
#    distributed under the License is distributed on an "AS IS" BASIS, WITHOUT
#    WARRANTIES OR CONDITIONS OF ANY KIND, either express or implied. See the
#    License for the specific language governing permissions and limitations
#    under the License.

<<<<<<< HEAD
CINDER_VERSION = ['2012', '2', '1']
=======
CINDER_VERSION = ['2013', '1', None]
>>>>>>> 141a4cab
YEAR, COUNT, REVISION = CINDER_VERSION
FINAL = True   # This becomes true at Release Candidate time


def canonical_version_string():
    return '.'.join(filter(None, CINDER_VERSION))


def version_string():
    if FINAL:
        return canonical_version_string()
    else:
        return '%s-dev' % (canonical_version_string(),)


def vcs_version_string():
    return 'LOCALBRANCH:LOCALREVISION'


def version_string_with_vcs():
    return '%s-%s' % (canonical_version_string(), vcs_version_string())<|MERGE_RESOLUTION|>--- conflicted
+++ resolved
@@ -14,11 +14,7 @@
 #    License for the specific language governing permissions and limitations
 #    under the License.
 
-<<<<<<< HEAD
-CINDER_VERSION = ['2012', '2', '1']
-=======
 CINDER_VERSION = ['2013', '1', None]
->>>>>>> 141a4cab
 YEAR, COUNT, REVISION = CINDER_VERSION
 FINAL = True   # This becomes true at Release Candidate time
 
