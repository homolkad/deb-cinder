--- conflicted
+++ resolved
@@ -1955,11 +1955,7 @@
         (folder, summary) = self._get_folder_ds_summary(volume,
                                                         resource_pool,
                                                         datastores)
-<<<<<<< HEAD
-        LOG.info(_("Relocating volume: %(backing)s to %(ds)s and %(rp)s.") %
-=======
         LOG.info(_LI("Relocating volume: %(backing)s to %(ds)s and %(rp)s.") %
->>>>>>> f87300b9
                  {'backing': backing, 'ds': summary, 'rp': resource_pool})
         # Relocate the backing to the datastore and folder
         self.volumeops.relocate_backing(backing, summary.datastore,
