--- conflicted
+++ resolved
@@ -309,11 +309,7 @@
 
         sf_vol = self._get_sf_volume(src_uuid, params)
         if sf_vol is None:
-<<<<<<< HEAD
-            raise exception.VolumeNotFound(volume_id=uuid)
-=======
             raise exception.VolumeNotFound(volume_id=src_uuid)
->>>>>>> b2371aef
 
         if src_project_id != v_ref['project_id']:
             sfaccount = self._create_sfaccount(v_ref['project_id'])
@@ -325,35 +321,6 @@
 
         if (('result' not in data) or ('volumeID' not in data['result'])):
             raise exception.SolidFireAPIDataException(data=data)
-<<<<<<< HEAD
-        sf_volume_id = data['result']['volumeID']
-
-        if (self.configuration.sf_allow_tenant_qos and
-                v_ref.get('volume_metadata')is not None):
-            qos = self._set_qos_presets(v_ref)
-
-        ctxt = context.get_admin_context()
-        type_id = v_ref['volume_type_id']
-        if type_id is not None:
-            qos = self._set_qos_by_volume_type(ctxt, type_id)
-
-        # NOTE(jdg): all attributes are copied via clone, need to do an update
-        # to set any that were provided
-        params = {'volumeID': sf_volume_id}
-
-        attributes = {'uuid': v_ref['id'],
-                      'is_clone': 'True',
-                      'src_uuid': src_uuid}
-        if qos:
-            params['qos'] = qos
-            for k, v in qos.items():
-                attributes[k] = str(v)
-
-        params['attributes'] = attributes
-        data = self._issue_api_request('ModifyVolume', params)
-
-=======
->>>>>>> b2371aef
         sf_volume_id = data['result']['volumeID']
 
         if (self.configuration.sf_allow_tenant_qos and
