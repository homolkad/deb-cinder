--- conflicted
+++ resolved
@@ -420,10 +420,6 @@
         # const to convert MiB to GB
         const = 0.0009765625
 
-<<<<<<< HEAD
-        if refresh:
-            self._update_volume_stats(client)
-=======
         # storage_protocol and volume_backend_name are
         # set in the child classes
         stats = {'driver_version': '1.0',
@@ -433,7 +429,6 @@
                  'total_capacity_gb': 'unknown',
                  'vendor_name': 'Hewlett-Packard',
                  'volume_backend_name': None}
->>>>>>> b2371aef
 
         try:
             cpg = client.getCPG(self.config.hp3par_cpg)
