# vim: tabstop=4 shiftwidth=4 softtabstop=4

# Copyright (c) 2013 Huawei Technologies Co., Ltd.
# Copyright (c) 2012 OpenStack Foundation
# All Rights Reserved.
#
#    Licensed under the Apache License, Version 2.0 (the "License"); you may
#    not use this file except in compliance with the License. You may obtain
#    a copy of the License at
#
#         http://www.apache.org/licenses/LICENSE-2.0
#
#    Unless required by applicable law or agreed to in writing, software
#    distributed under the License is distributed on an "AS IS" BASIS, WITHOUT
#    WARRANTIES OR CONDITIONS OF ANY KIND, either express or implied. See the
#    License for the specific language governing permissions and limitations
#    under the License.
"""
Volume Drivers for Huawei OceanStor T series storage arrays.
"""

import re
import time

from cinder import exception
from cinder.openstack.common import log as logging
from cinder.volume import driver
from cinder.volume.drivers.huawei import huawei_utils
from cinder.volume.drivers.huawei import ssh_common


LOG = logging.getLogger(__name__)

HOST_PORT_PREFIX = 'HostPort_'


class HuaweiTISCSIDriver(driver.ISCSIDriver):
    """ISCSI driver for Huawei OceanStor T series storage arrays."""

    VERSION = '1.1.0'

    def __init__(self, *args, **kwargs):
        super(HuaweiTISCSIDriver, self).__init__(*args, **kwargs)

    def do_setup(self, context):
        """Instantiate common class."""
        self.common = ssh_common.TseriesCommon(configuration=
                                               self.configuration)
        self.common.do_setup(context)
        self._assert_cli_out = self.common._assert_cli_out
        self._assert_cli_operate_out = self.common._assert_cli_operate_out

    def check_for_setup_error(self):
        """Check something while starting."""
        self.common.check_for_setup_error()

    def create_volume(self, volume):
        """Create a new volume."""
        volume_id = self.common.create_volume(volume)
        return {'provider_location': volume_id}

    def create_volume_from_snapshot(self, volume, snapshot):
        """Create a volume from a snapshot."""
        volume_id = self.common.create_volume_from_snapshot(volume, snapshot)
        return {'provider_location': volume_id}

    def create_cloned_volume(self, volume, src_vref):
        """Create a clone of the specified volume."""
        volume_id = self.common.create_cloned_volume(volume, src_vref)
        return {'provider_location': volume_id}

    def extend_volume(self, volume, new_size):
        """Extend a volume."""
        self.common.extend_volume(volume, new_size)

    def delete_volume(self, volume):
        """Delete a volume."""
        self.common.delete_volume(volume)

    def create_export(self, context, volume):
        """Export the volume."""
        pass

    def ensure_export(self, context, volume):
        """Synchronously recreate an export for a volume."""
        pass

    def remove_export(self, context, volume):
        """Remove an export for a volume."""
        pass

    def create_snapshot(self, snapshot):
        """Create a snapshot."""
        snapshot_id = self.common.create_snapshot(snapshot)
        return {'provider_location': snapshot_id}

    def delete_snapshot(self, snapshot):
        """Delete a snapshot."""
        self.common.delete_snapshot(snapshot)

    def initialize_connection(self, volume, connector):
        """Map a volume to a host and return target iSCSI information."""
        LOG.debug(_('initialize_connection: volume name: %(vol)s, '
                    'host: %(host)s, initiator: %(ini)s')
                  % {'vol': volume['name'],
                     'host': connector['host'],
                     'ini': connector['initiator']})

        self.common._update_login_info()
        (iscsi_iqn, target_ip, port_ctr) =\
            self._get_iscsi_params(connector['initiator'])

        # First, add a host if not added before.
<<<<<<< HEAD
        host_id = self.common.add_host(connector['host'],
=======
        host_id = self.common.add_host(connector['host'], connector['ip'],
>>>>>>> 81ce121d
                                       connector['initiator'])

        # Then, add the iSCSI port to the host.
        self._add_iscsi_port_to_host(host_id, connector)

        # Finally, map the volume to the host.
        volume_id = volume['provider_location']
        hostlun_id = self.common.map_volume(host_id, volume_id)

        # Change LUN ctr for better performance, just for single path.
        lun_details = self.common.get_lun_details(volume_id)
        if (lun_details['LunType'] == 'THICK' and
                lun_details['OwningController'] != port_ctr):
            self.common.change_lun_ctr(volume_id, port_ctr)

        properties = {}
        properties['target_discovered'] = False
        properties['target_portal'] = ('%s:%s' % (target_ip, '3260'))
        properties['target_iqn'] = iscsi_iqn
        properties['target_lun'] = int(hostlun_id)
        properties['volume_id'] = volume['id']
        auth = volume['provider_auth']
        if auth:
            (auth_method, auth_username, auth_secret) = auth.split()

            properties['auth_method'] = auth_method
            properties['auth_username'] = auth_username
            properties['auth_password'] = auth_secret

        return {'driver_volume_type': 'iscsi', 'data': properties}

    def _get_iscsi_params(self, initiator):
        """Get target iSCSI params, including iqn and IP."""
        conf_file = self.common.configuration.cinder_huawei_conf_file
        iscsi_conf = self._get_iscsi_conf(conf_file)
        target_ip = None
        for ini in iscsi_conf['Initiator']:
            if ini['Name'] == initiator:
                target_ip = ini['TargetIP']
                break
        # If didn't specify target IP for some initiator, use default IP.
        if not target_ip:
            if iscsi_conf['DefaultTargetIP']:
                target_ip = iscsi_conf['DefaultTargetIP']

            else:
                msg = (_('_get_iscsi_params: Failed to get target IP '
                         'for initiator %(ini)s, please check config file.')
                       % {'ini': initiator})
                LOG.error(msg)
                raise exception.InvalidInput(reason=msg)

        (target_iqn, port_ctr) = self._get_tgt_iqn(target_ip)
        return (target_iqn, target_ip, port_ctr)

    def _get_iscsi_conf(self, filename):
        """Get iSCSI info from config file.

        This function returns a dict:
        {'DefaultTargetIP': '11.11.11.11',
         'Initiator': [{'Name': 'iqn.xxxxxx.1', 'TargetIP': '11.11.11.12'},
                       {'Name': 'iqn.xxxxxx.2', 'TargetIP': '11.11.11.13'}
                      ]
        }

        """

        iscsiinfo = {}
        root = huawei_utils.parse_xml_file(filename)

        default_ip = root.findtext('iSCSI/DefaultTargetIP')
        if default_ip:
            iscsiinfo['DefaultTargetIP'] = default_ip.strip()
        else:
            iscsiinfo['DefaultTargetIP'] = None
        initiator_list = []
        tmp_dic = {}
        for dic in root.findall('iSCSI/Initiator'):
            # Strip the values of dict.
            for k, v in dic.items():
                tmp_dic[k] = v.strip()
            initiator_list.append(tmp_dic)
        iscsiinfo['Initiator'] = initiator_list
        return iscsiinfo

    def _get_tgt_iqn(self, port_ip):
        """Run CLI command to get target iSCSI iqn.

        The iqn is formed with three parts:
        iSCSI target name + iSCSI port info + iSCSI IP

        """

        LOG.debug(_('_get_tgt_iqn: iSCSI IP is %s.') % port_ip)

        cli_cmd = 'showiscsitgtname'
        out = self.common._execute_cli(cli_cmd)

        self._assert_cli_out(re.search('ISCSI Name', out),
                             '_get_tgt_iqn',
                             'Failed to get iSCSI target %s iqn.' % port_ip,
                             cli_cmd, out)

        lines = out.split('\r\n')
        index = lines[4].index('iqn')
        iqn_prefix = lines[4][index:].strip()
        # Here we make sure port_info won't be None.
        port_info = self._get_iscsi_tgt_port_info(port_ip)
        ctr = ('0' if port_info[0] == 'A' else '1')
        interface = '0' + port_info[1]
        port = '0' + port_info[2][1:]
        iqn_suffix = ctr + '02' + interface + port
        # iqn_suffix should not start with 0
        while(True):
            if iqn_suffix.startswith('0'):
                iqn_suffix = iqn_suffix[1:]
            else:
                break

        iqn = iqn_prefix + ':' + iqn_suffix + ':' + port_info[3]

        LOG.debug(_('_get_tgt_iqn: iSCSI target iqn is %s.') % iqn)

        return (iqn, port_info[0])

    def _get_iscsi_tgt_port_info(self, port_ip):
        """Get iSCSI Port information of storage device."""
        cli_cmd = 'showiscsiip'
        out = self.common._execute_cli(cli_cmd)
        if re.search('iSCSI IP Information', out):
            for line in out.split('\r\n')[6:-2]:
                tmp_line = line.split()
                if tmp_line[3] == port_ip:
                    return tmp_line

        err_msg = _('_get_iscsi_tgt_port_info: Failed to get iSCSI port '
                    'info. Please make sure the iSCSI port IP %s is '
                    'configured in array.') % port_ip
        LOG.error(err_msg)
        raise exception.VolumeBackendAPIException(data=err_msg)

    def _add_iscsi_port_to_host(self, hostid, connector, multipathtype=0):
        """Add an iSCSI port to the given host.

        First, add an initiator if needed, the initiator is equivalent to
        an iSCSI port. Then, add the initiator to host if not added before.

        """

        initiator = connector['initiator']
        # Add an iSCSI initiator.
        if not self._initiator_added(initiator):
            self._add_initiator(initiator)
        # Add the initiator to host if not added before.
        port_name = HOST_PORT_PREFIX + str(hash(initiator))
        portadded = False
        hostport_info = self.common._get_host_port_info(hostid)
        if hostport_info:
            for hostport in hostport_info:
                if hostport[2] == initiator:
                    portadded = True
                    break
        if not portadded:
            cli_cmd = ('addhostport -host %(id)s -type 5 '
                       '-info %(info)s -n %(name)s -mtype %(multype)s'
                       % {'id': hostid,
                          'info': initiator,
                          'name': port_name,
                          'multype': multipathtype})
            out = self.common._execute_cli(cli_cmd)

            msg = ('Failed to add iSCSI port %(port)s to host %(host)s'
                   % {'port': port_name,
                      'host': hostid})
            self._assert_cli_operate_out('_add_iscsi_port_to_host',
                                         msg, cli_cmd, out)

    def _initiator_added(self, ininame):
        """Check whether the initiator is already added."""
        cli_cmd = 'showiscsiini -ini %(name)s' % {'name': ininame}
        out = self.common._execute_cli(cli_cmd)
        return (True if re.search('Initiator Information', out) else False)

    def _add_initiator(self, ininame):
        """Add a new initiator to storage device."""
        cli_cmd = 'addiscsiini -n %(name)s' % {'name': ininame}
        out = self.common._execute_cli(cli_cmd)

        self._assert_cli_operate_out('_add_iscsi_host_port',
                                     'Failed to add initiator %s' % ininame,
                                     cli_cmd, out)

    def _delete_initiator(self, ininame, attempts=2):
        """Delete an initiator."""
        cli_cmd = 'deliscsiini -n %(name)s' % {'name': ininame}
        while(attempts > 0):
            out = self.common._execute_cli(cli_cmd)
            if re.search('the port is in use', out):
                attempts -= 1
                time.sleep(2)
            else:
                break

        self._assert_cli_operate_out('_map_lun',
                                     'Failed to delete initiator %s.'
                                     % ininame,
                                     cli_cmd, out)

    def terminate_connection(self, volume, connector, **kwargs):
        """Terminate the map."""
        LOG.debug(_('terminate_connection: volume: %(vol)s, host: %(host)s, '
                    'connector: %(initiator)s')
                  % {'vol': volume['name'],
                     'host': connector['host'],
                     'initiator': connector['initiator']})

        self.common._update_login_info()
        host_id = self.common.remove_map(volume['provider_location'],
                                         connector['host'],
                                         connector['initiator'])
        if not self.common._get_host_map_info(host_id):
            self._remove_iscsi_port(host_id, connector)

    def _remove_iscsi_port(self, hostid, connector):
        """Remove iSCSI ports and delete host."""
        initiator = connector['initiator']
        # Delete the host initiator if no LUN mapped to it.
        port_num = 0
        port_info = self.common._get_host_port_info(hostid)
        if port_info:
            port_num = len(port_info)
            for port in port_info:
                if port[2] == initiator:
                    self.common._delete_hostport(port[0])
                    self._delete_initiator(initiator)
                    port_num -= 1
                    break
        else:
            LOG.warn(_('_remove_iscsi_port: iSCSI port was not found '
                       'on host %(hostid)s.') % {'hostid': hostid})

        # Delete host if no initiator added to it.
        if port_num == 0:
            self.common._delete_host(hostid)

    def get_volume_stats(self, refresh=False):
        """Get volume stats."""
        self._stats = self.common.get_volume_stats(refresh)
        self._stats['storage_protocol'] = 'iSCSI'
        self._stats['driver_version'] = self.VERSION
        backend_name = self.configuration.safe_get('volume_backend_name')
        self._stats['volume_backend_name'] = (backend_name or
                                              self.__class__.__name__)
        return self._stats


class HuaweiTFCDriver(driver.FibreChannelDriver):
    """FC driver for Huawei OceanStor T series storage arrays."""

    VERSION = '1.0.0'

    def __init__(self, *args, **kwargs):
        super(HuaweiTFCDriver, self).__init__(*args, **kwargs)

    def do_setup(self, context):
        """Instantiate common class."""
        self.common = ssh_common.TseriesCommon(configuration=
                                               self.configuration)
        self.common.do_setup(context)
        self._assert_cli_out = self.common._assert_cli_out
        self._assert_cli_operate_out = self.common._assert_cli_operate_out

    def check_for_setup_error(self):
        """Check something while starting."""
        self.common.check_for_setup_error()

    def create_volume(self, volume):
        """Create a new volume."""
        volume_id = self.common.create_volume(volume)
        return {'provider_location': volume_id}

    def create_volume_from_snapshot(self, volume, snapshot):
        """Create a volume from a snapshot."""
        volume_id = self.common.create_volume_from_snapshot(volume, snapshot)
        return {'provider_location': volume_id}

    def create_cloned_volume(self, volume, src_vref):
        """Create a clone of the specified volume."""
        volume_id = self.common.create_cloned_volume(volume, src_vref)
        return {'provider_location': volume_id}

    def extend_volume(self, volume, new_size):
        """Extend a volume."""
        self.common.extend_volume(volume, new_size)

    def delete_volume(self, volume):
        """Delete a volume."""
        self.common.delete_volume(volume)

    def create_export(self, context, volume):
        """Export the volume."""
        pass

    def ensure_export(self, context, volume):
        """Synchronously recreate an export for a volume."""
        pass

    def remove_export(self, context, volume):
        """Remove an export for a volume."""
        pass

    def create_snapshot(self, snapshot):
        """Create a snapshot."""
        snapshot_id = self.common.create_snapshot(snapshot)
        return {'provider_location': snapshot_id}

    def delete_snapshot(self, snapshot):
        """Delete a snapshot."""
        self.common.delete_snapshot(snapshot)

    def validate_connector(self, connector):
        """Check for wwpns in connector."""
        if 'wwpns' not in connector:
            err_msg = (_('validate_connector: The FC driver requires the'
                         'wwpns in the connector.'))
            LOG.error(err_msg)
            raise exception.VolumeBackendAPIException(data=err_msg)

    def initialize_connection(self, volume, connector):
        """Create FC connection between a volume and a host."""
        LOG.debug(_('initialize_connection: volume name: %(vol)s, '
                    'host: %(host)s, initiator: %(wwn)s')
                  % {'vol': volume['name'],
                     'host': connector['host'],
                     'wwn': connector['wwpns']})

        self.common._update_login_info()
        # First, add a host if it is not added before.
        host_id = self.common.add_host(connector['host'], connector['ip'])
        # Then, add free FC ports to the host.
        ini_wwns = connector['wwpns']
        free_wwns = self._get_connected_free_wwns()
        for wwn in free_wwns:
            if wwn in ini_wwns:
                self._add_fc_port_to_host(host_id, wwn)
        fc_port_details = self._get_host_port_details(host_id)
        tgt_wwns = self._get_tgt_fc_port_wwns(fc_port_details)

        LOG.debug(_('initialize_connection: Target FC ports WWNS: %s')
                  % tgt_wwns)

        # Finally, map the volume to the host.
        volume_id = volume['provider_location']
        hostlun_id = self.common.map_volume(host_id, volume_id)

        # Change LUN ctr for better performance, just for single path.
        if len(tgt_wwns) == 1:
            lun_details = self.common.get_lun_details(volume_id)
            port_ctr = self._get_fc_port_ctr(fc_port_details[0])
            if (lun_details['LunType'] == 'THICK' and
                    lun_details['OwningController'] != port_ctr):
                self.common.change_lun_ctr(volume_id, port_ctr)

        properties = {}
        properties['target_discovered'] = False
        properties['target_wwn'] = tgt_wwns
        properties['target_lun'] = int(hostlun_id)
        properties['volume_id'] = volume['id']

        return {'driver_volume_type': 'fibre_channel',
                'data': properties}

    def _get_connected_free_wwns(self):
        """Get free connected FC port WWNs.

        If no new ports connected, return an empty list.

        """

        cli_cmd = 'showfreeport'
        out = self.common._execute_cli(cli_cmd)
        wwns = []
        if re.search('Host Free Port Information', out):
            for line in out.split('\r\n')[6:-2]:
                tmp_line = line.split()
                if (tmp_line[1] == 'FC') and (tmp_line[4] == 'Connected'):
                    wwns.append(tmp_line[0])

        return wwns

    def _add_fc_port_to_host(self, hostid, wwn, multipathtype=0):
        """Add a FC port to host."""
        portname = HOST_PORT_PREFIX + wwn
        cli_cmd = ('addhostport -host %(id)s -type 1 '
                   '-wwn %(wwn)s -n %(name)s -mtype %(multype)s'
                   % {'id': hostid,
                      'wwn': wwn,
                      'name': portname,
                      'multype': multipathtype})
        out = self.common._execute_cli(cli_cmd)

        msg = ('Failed to add FC port %(port)s to host %(host)s.'
               % {'port': portname, 'host': hostid})
        self._assert_cli_operate_out('_add_fc_port_to_host', msg, cli_cmd, out)

    def _get_host_port_details(self, host_id):
        cli_cmd = 'showhostpath -host %s' % host_id
        out = self.common._execute_cli(cli_cmd)

        self._assert_cli_out(re.search('Multi Path Information', out),
                             '_get_host_port_details',
                             'Failed to get host port details.',
                             cli_cmd, out)

        port_details = []
        tmp_details = {}
        for line in out.split('\r\n')[4:-2]:
            line = line.split('|')
            # Cut-point of multipal details, usually is "-------".
            if len(line) == 1:
                port_details.append(tmp_details)
                continue
            key = ''.join(line[0].strip().split())
            val = line[1].strip()
            tmp_details[key] = val
        port_details.append(tmp_details)
        return port_details

    def _get_tgt_fc_port_wwns(self, port_details):
        wwns = []
        for port in port_details:
            wwns.append(port['TargetWWN'])
        return wwns

    def _get_fc_port_ctr(self, port_details):
        return port_details['ControllerID']

    def terminate_connection(self, volume, connector, **kwargs):
        """Terminate the map."""
        LOG.debug(_('terminate_connection: volume: %(vol)s, host: %(host)s, '
                    'connector: %(initiator)s')
                  % {'vol': volume['name'],
                     'host': connector['host'],
                     'initiator': connector['initiator']})

        self.common._update_login_info()
        host_id = self.common.remove_map(volume['provider_location'],
                                         connector['host'])
        # Remove all FC ports and delete the host if
        # no volume mapping to it.
        if not self.common._get_host_map_info(host_id):
            self._remove_fc_ports(host_id, connector)

    def _remove_fc_ports(self, hostid, connector):
        """Remove FC ports and delete host."""
        wwns = connector['wwpns']
        port_num = 0
        port_info = self.common._get_host_port_info(hostid)
        if port_info:
            port_num = len(port_info)
            for port in port_info:
                if port[2] in wwns:
                    self.common._delete_hostport(port[0])
                    port_num -= 1
        else:
            LOG.warn(_('_remove_fc_ports: FC port was not found '
                       'on host %(hostid)s.') % {'hostid': hostid})

        if port_num == 0:
            self.common._delete_host(hostid)

    def get_volume_stats(self, refresh=False):
        """Get volume stats."""
        self._stats = self.common.get_volume_stats(refresh)
        self._stats['storage_protocol'] = 'FC'
        self._stats['driver_version'] = self.VERSION
        backend_name = self.configuration.safe_get('volume_backend_name')
        self._stats['volume_backend_name'] = (backend_name or
                                              self.__class__.__name__)
        return self._stats<|MERGE_RESOLUTION|>--- conflicted
+++ resolved
@@ -111,11 +111,7 @@
             self._get_iscsi_params(connector['initiator'])
 
         # First, add a host if not added before.
-<<<<<<< HEAD
-        host_id = self.common.add_host(connector['host'],
-=======
         host_id = self.common.add_host(connector['host'], connector['ip'],
->>>>>>> 81ce121d
                                        connector['initiator'])
 
         # Then, add the iSCSI port to the host.
