# vim: tabstop=4 shiftwidth=4 softtabstop=4
# Copyright (c) 2012 Huawei Technologies Co., Ltd.
# Copyright (c) 2012 OpenStack LLC.
# All Rights Reserved.
#
#    Licensed under the Apache License, Version 2.0 (the "License"); you may
#    not use this file except in compliance with the License. You may obtain
#    a copy of the License at
#
#         http://www.apache.org/licenses/LICENSE-2.0
#
#    Unless required by applicable law or agreed to in writing, software
#    distributed under the License is distributed on an "AS IS" BASIS, WITHOUT
#    WARRANTIES OR CONDITIONS OF ANY KIND, either express or implied. See the
#    License for the specific language governing permissions and limitations
#    under the License.
"""
Volume driver for HUAWEI T series and Dorado storage systems.
"""
<<<<<<< HEAD

=======
import base64
import os
>>>>>>> b2371aef
import paramiko
import re
import socket
import threading
import time

from oslo.config import cfg
from xml.etree import ElementTree as ET

from cinder import exception
from cinder.openstack.common import excutils
from cinder.openstack.common import log as logging
from cinder import utils
from cinder.volume import driver

LOG = logging.getLogger(__name__)

huawei_opt = [
    cfg.StrOpt('cinder_huawei_conf_file',
               default='/etc/cinder/cinder_huawei_conf.xml',
               help='config data for cinder huawei plugin')]

HOST_GROUP_NAME = 'HostGroup_OpenStack'
HOST_NAME_PREFIX = 'Host_'
HOST_PORT_PREFIX = 'HostPort_'
VOL_AND_SNAP_NAME_PREFIX = 'OpenStack_'
READBUFFERSIZE = 8192


class SSHConn(utils.SSHPool):
<<<<<<< HEAD
    """Define a new class inherited from SSHPool.
=======
    """Define a new class inherited to SSHPool.
>>>>>>> b2371aef

    This class rewrites method create() and defines a private method
    ssh_read() which reads results of ssh commands.
    """

    def __init__(self, ip, port, conn_timeout, login, password,
                 privatekey=None, *args, **kwargs):

        super(SSHConn, self).__init__(ip, port, conn_timeout, login,
                                      password, privatekey=None,
                                      *args, **kwargs)
        self.lock = threading.Lock()

    def create(self):
        """Create an SSH client.

        Because seting socket timeout to be None will cause client.close()
        blocking, here we have to rewrite method create() and use default
        socket timeout value 0.1.
        """
        try:
            ssh = paramiko.SSHClient()
            ssh.set_missing_host_key_policy(paramiko.AutoAddPolicy())
            if self.password:
                ssh.connect(self.ip,
                            port=self.port,
                            username=self.login,
                            password=self.password,
                            timeout=self.conn_timeout)
            elif self.privatekey:
                pkfile = os.path.expanduser(self.privatekey)
                privatekey = paramiko.RSAKey.from_private_key_file(pkfile)
                ssh.connect(self.ip,
                            port=self.port,
                            username=self.login,
                            pkey=privatekey,
                            timeout=self.conn_timeout)
            else:
                msg = _("Specify a password or private_key")
                raise exception.CinderException(msg)

            if self.conn_timeout:
                transport = ssh.get_transport()
                transport.set_keepalive(self.conn_timeout)
            return ssh
        except Exception as e:
            msg = _("Error connecting via ssh: %s") % e
            LOG.error(msg)
            raise paramiko.SSHException(msg)

    def ssh_read(self, channel, cmd, timeout):
        """Get results of CLI commands."""
        result = ''
        user = self.login
        user_flg = user + ':/>$'
        channel.settimeout(timeout)
        while True:
            try:
                result = result + channel.recv(READBUFFERSIZE)
            except socket.timeout:
                raise exception.VolumeBackendAPIException(_('read timed out'))
            else:
                if re.search(cmd, result) and re.search(user_flg, result):
                    if not re.search('Welcome', result):
                        break
                    elif re.search(user + ':/>' + cmd, result):
                        break
                elif re.search('(y/n)', result):
                    break
        return '\r\n'.join(result.split('\r\n')[:-1])


class HuaweiISCSIDriver(driver.ISCSIDriver):
    """Huawei T series and Dorado iSCSI volume driver."""

    def __init__(self, *args, **kwargs):
        super(HuaweiISCSIDriver, self).__init__(*args, **kwargs)
        self.configuration.append_config_values(huawei_opt)
        self.device_type = {}
        self.login_info = {}
        self.hostgroup_id = None
        self.ssh_pool = None

    def do_setup(self, context):
        """Check config file."""
        LOG.debug(_('do_setup.'))

        self._check_conf_file()

    def check_for_setup_error(self):
        """Try to connect with device and get device type."""
        LOG.debug(_('check_for_setup_error.'))

        self.login_info = self._get_login_info()
        self.device_type = self._get_device_type()
        if not self.device_type['type']:
            err_msg = (_('check_for_setup_error: Can not get device type.'))
            LOG.error(err_msg)
            raise exception.VolumeBackendAPIException(data=err_msg)

        LOG.debug(_('check_for_setup_error: Device type is:%(type)s, '
                    'version is:%(version)s.')
                  % {'type': self.device_type['type'],
                     'version': self.device_type['version']})

        # Now only version V1 is supported.
        if self.device_type['version'] != 'V100R':
            err_msg = (_('check_for_setup_error: Product version not right. '
                         'Please make sure the product version is V1.'))
            LOG.error(err_msg)
            raise exception.VolumeBackendAPIException(data=err_msg)

        # Check whether storage pools are configured.
        # Dorado2100 G2 needn't to configure this.
        if self.device_type['type'] != 'Dorado2100 G2':
            root = self._read_xml()
            pool_node = root.findall('LUN/StoragePool')
            if not pool_node:
                err_msg = (_('_get_device_type: Storage Pool must be '
                             'configured.'))
                LOG.error(err_msg)
                raise exception.VolumeBackendAPIException(data=err_msg)

    def create_volume(self, volume):
        """Create a new volume."""
        volume_name = self._name_translate(volume['name'])

        LOG.debug(_('create_volume:volume name: %s.') % volume_name)

        self.login_info = self._get_login_info()
        if int(volume['size']) == 0:
            volume_size = '100M'
        else:
            volume_size = '%sG' % volume['size']

        self._create_volume(volume_name, volume_size)

    def delete_volume(self, volume):
        """Delete a volume."""
        volume_name = self._name_translate(volume['name'])

        LOG.debug(_('delete_volume: volume name: %s.') % volume_name)

        self.login_info = self._get_login_info()
        volume_id = self._find_lun(volume_name)
        if volume_id is not None:
            self._delete_volume(volume_name, volume_id)
        else:
            err_msg = (_('delete_volume:No need to delete volume. '
                         'Volume %(name)s does not exist.')
                       % {'name': volume['name']})
            LOG.error(err_msg)

    def create_export(self, context, volume):
        """Driver entry point to get the  export info for a new volume."""
        volume_name = self._name_translate(volume['name'])

        LOG.debug(_('create_export: volume name:%s') % volume['name'])

        lun_id = self._find_lun(volume_name)
        if lun_id is None:
            err_msg = (_('create_export:Volume %(name)s does not exist.')
                       % {'name': volume_name})
            LOG.error(err_msg)
            raise exception.VolumeBackendAPIException(data=err_msg)

        return {'provider_location': lun_id}

    def ensure_export(self, context, volume):
        """Driver entry point to get the export info for a existing volume."""
        pass

    def remove_export(self, context, volume_id):
        """Driver entry point to remove an export for a volume."""
        pass

    def initialize_connection(self, volume, connector):
        """Map a volume to a host and return target iSCSI information."""
        initiator_name = connector['initiator']
        volume_name = self._name_translate(volume['name'])

        LOG.debug(_('initialize_connection: volume name: %(volume)s. '
                    'initiator name: %(ini)s.')
                  % {'volume': volume_name,
                     'ini': initiator_name})

        self.login_info = self._get_login_info()
        # Get target iSCSI iqn.
        iscsi_conf = self._get_iscsi_info()
        target_ip = None
        for ini in iscsi_conf['Initiator']:
            if ini['Name'] == initiator_name:
                target_ip = ini['TargetIP']
                break
        if not target_ip:
            if not iscsi_conf['DefaultTargetIP']:
                err_msg = (_('initialize_connection:Failed to find target ip '
                             'for initiator:%(initiatorname)s, '
                             'please check config file.')
                           % {'initiatorname': initiator_name})
                LOG.error(err_msg)
                raise exception.VolumeBackendAPIException(data=err_msg)
            target_ip = iscsi_conf['DefaultTargetIP']

        (target_iqn, controller) = self._get_tgt_iqn(target_ip)
        if not target_iqn:
            err_msg = (_('initialize_connection:Failed to find target iSCSI '
                         'iqn. Target IP:%(ip)s')
                       % {'ip': target_ip})
            LOG.error(err_msg)
            raise exception.VolumeBackendAPIException(data=err_msg)

        # Create hostgroup and host.
        hostgroup_name = HOST_GROUP_NAME
        self.hostgroup_id = self._find_hostgroup(hostgroup_name)
        if self.hostgroup_id is None:
            self._create_hostgroup(hostgroup_name)
            self.hostgroup_id = self._find_hostgroup(hostgroup_name)

        host_name = HOST_NAME_PREFIX + str(hash(initiator_name))
        host_id = self._find_host_in_hostgroup(host_name, self.hostgroup_id)
        if host_id is None:
            self._add_host(host_name, self.hostgroup_id)
            host_id = self._find_host_in_hostgroup(host_name,
                                                   self.hostgroup_id)

        # Create an initiator.
        added = self._check_initiator(initiator_name)
        if not added:
            self._add_initiator(initiator_name)

        # Add the initiator to host.
        port_name = HOST_PORT_PREFIX + str(hash(initiator_name))
        port_info = initiator_name
        portadded = False
        hostport_info = self._get_hostport_info(host_id)
        if hostport_info:
            for hostport in hostport_info:
                if hostport['info'] == initiator_name:
                    portadded = True
                    break
        if not portadded:
            self._add_hostport(port_name, host_id, port_info)

        LOG.debug(_('initialize_connection:host name: %(host)s, '
                    'initiator name: %(ini)s, '
                    'hostport name: %(port)s')
                  % {'host': host_name,
                     'ini': initiator_name,
                     'port': port_name})

        # Map a LUN to a host if not mapped.
        lun_id = self._find_lun(volume_name)
        if lun_id is None:
            err_msg = (_('initialize_connection:Failed to find the '
                         'given volume. '
                         'volume name:%(volume)s.')
                       % {'volume': volume_name})
            raise exception.VolumeBackendAPIException(data=err_msg)

        hostlun_id = None
        map_info = self._get_map_info(host_id)
        # Make sure the hostLUN ID starts from 1.
        new_hostlun_id = 1
        new_hostlunid_found = False
        if map_info:
            for map in map_info:
                if map['devlunid'] == lun_id:
                    hostlun_id = map['hostlunid']
                    break
                elif not new_hostlunid_found:
                    if new_hostlun_id < int(map['hostlunid']):
                        new_hostlunid_found = True
                    else:
                        new_hostlun_id = int(map['hostlunid']) + 1
        # The LUN is not mapped to the host.
        if not hostlun_id:
            self._map_lun(lun_id, host_id, new_hostlun_id)
            hostlun_id = self._get_hostlunid(host_id, lun_id)

        # Change lun ownning controller for better performance.
        if self._get_lun_controller(lun_id) != controller:
            self._change_lun_controller(lun_id, controller)

        # Return iSCSI properties.
        properties = {}
        properties['target_discovered'] = False
        properties['target_portal'] = ('%s:%s' % (target_ip, '3260'))
        properties['target_iqn'] = target_iqn
        properties['target_lun'] = int(hostlun_id)
        properties['volume_id'] = volume['id']
        auth = volume['provider_auth']
        if auth:
            (auth_method, auth_username, auth_secret) = auth.split()

            properties['auth_method'] = auth_method
            properties['auth_username'] = auth_username
            properties['auth_password'] = auth_secret

        return {'driver_volume_type': 'iscsi', 'data': properties}

    def terminate_connection(self, volume, connector, **kwargs):
        """Delete map between a volume and a host."""
        initiator_name = connector['initiator']
        volume_name = self._name_translate(volume['name'])

        LOG.debug(_('terminate_connection:volume name: %(volume)s, '
                    'initiator name: %(ini)s.')
                  % {'volume': volume_name,
                     'ini': initiator_name})

        self.login_info = self._get_login_info()
        host_name = HOST_NAME_PREFIX + str(hash(initiator_name))
        host_id = self._find_host_in_hostgroup(host_name, self.hostgroup_id)
        if host_id is None:
            err_msg = (_('terminate_connection:Host does not exist. '
                         'Host name:%(host)s.')
                       % {'host': host_name})
            LOG.error(err_msg)
            raise exception.VolumeBackendAPIException(data=err_msg)

        # Delete host map.
        lun_id = self._find_lun(volume_name)
        if lun_id is None:
            err_msg = (_('terminate_connection:volume does not exist. '
                         'volume name:%(volume)s')
                       % {'volume': volume_name})
            LOG.error(err_msg)
            raise exception.VolumeBackendAPIException(data=err_msg)

        map_id = None
        mapnum = 0
        map_info = self._get_map_info(host_id)
        if map_info:
            mapnum = len(map_info)
            for map in map_info:
                if map['devlunid'] == lun_id:
                    map_id = map['mapid']
                    break
        if map_id is not None:
            self._delete_map(map_id)
            mapnum = mapnum - 1
        else:
            LOG.error(_('terminate_connection:No map between host '
                        'and volume. Host name:%(hostname)s, '
                        'volume name:%(volumename)s.')
                      % {'hostname': host_name,
                         'volumename': volume_name})

        # Delete host initiator when no LUN mapped to it.
        portnum = 0
        hostportinfo = self._get_hostport_info(host_id)
        if hostportinfo:
            portnum = len(hostportinfo)
            for hostport in hostportinfo:
                if hostport['info'] == initiator_name and mapnum == 0:
                    self._delete_hostport(hostport['id'])
                    self._delete_initiator(initiator_name)
                    portnum = portnum - 1
                    break
        else:
            LOG.error(_('terminate_connection:No initiator is added '
                        'to the host. Host name:%(hostname)s')
                      % {'hostname': host_name})

        # Delete host when no initiator added to it.
        if portnum == 0:
            self._delete_host(host_id)

    def create_snapshot(self, snapshot):
        """Create a snapshot."""
        snapshot_name = self._name_translate(snapshot['name'])
        volume_name = self._name_translate(snapshot['volume_name'])

        LOG.debug(_('create_snapshot:snapshot name:%(snapshot)s, '
                    'volume name:%(volume)s.')
                  % {'snapshot': snapshot_name,
                     'volume': volume_name})

        self.login_info = self._get_login_info()
        if self.device_type['type'] == 'Dorado2100 G2':
            err_msg = (_('create_snapshot:Device does not support snapshot.'))

            LOG.error(err_msg)
            raise exception.VolumeBackendAPIException(data=err_msg)

        if self._is_resource_pool_enough() is False:
            err_msg = (_('create_snapshot:'
                         'Resource pool needs 1GB valid size at least.'))
            LOG.error(err_msg)
            raise exception.VolumeBackendAPIException(data=err_msg)

        lun_id = self._find_lun(volume_name)
        if lun_id is None:
            err_msg = (_('create_snapshot:Volume does not exist. '
                         'Volume name:%(name)s')
                       % {'name': volume_name})
            LOG.error(err_msg)
            raise exception.VolumeBackendAPIException(data=err_msg)

        self._create_snapshot(snapshot_name, lun_id)
        snapshot_id = self._find_snapshot(snapshot_name)
        if not snapshot_id:
            err_msg = (_('create_snapshot:Snapshot does not exist. '
                         'Snapshot name:%(name)s')
                       % {'name': snapshot_name})
            LOG.error(err_msg)
            raise exception.VolumeBackendAPIException(data=err_msg)
        self._active_snapshot(snapshot_id)

    def delete_snapshot(self, snapshot):
        """Delete a snapshot."""
        snapshot_name = self._name_translate(snapshot['name'])
        volume_name = self._name_translate(snapshot['volume_name'])

        LOG.debug(_('delete_snapshot:snapshot name:%(snapshot)s, '
                    'volume name:%(volume)s.')
                  % {'snapshot': snapshot_name,
                     'volume': volume_name})

        self.login_info = self._get_login_info()
        if self.device_type['type'] == 'Dorado2100 G2':
            err_msg = (_('delete_snapshot:Device does not support snapshot.'))
            LOG.error(err_msg)
            raise exception.VolumeBackendAPIException(data=err_msg)

        snapshot_id = self._find_snapshot(snapshot_name)
        if snapshot_id is not None:
            self._disable_snapshot(snapshot_id)
            self._delete_snapshot(snapshot_id)
        else:
            err_msg = (_('delete_snapshot:Snapshot does not exist. '
                         'snapshot name:%(snap)s')
                       % {'snap': snapshot_name})
            LOG.debug(err_msg)

    def create_volume_from_snapshot(self, volume, snapshot):
        """Create a volume from a snapshot.

        We use LUNcopy to create a new LUN from snapshot.
        """
        snapshot_name = self._name_translate(snapshot['name'])
        volume_name = self._name_translate(volume['name'])

        LOG.debug(_('create_volume_from_snapshot:snapshot '
                    'name:%(snapshot)s, '
                    'volume name:%(volume)s.')
                  % {'snapshot': snapshot_name,
                     'volume': volume_name})

        self.login_info = self._get_login_info()
        if self.device_type['type'].find('Dorado') > -1:
            err_msg = (_('create_volume_from_snapshot:Device does '
                         'not support create volume from snapshot. '
                         'Volume name:%(volume)s, '
                         'snapshot name:%(snapshot)s.')
                       % {'volume': volume_name,
                          'snapshot': snapshot_name})
            LOG.error(err_msg)
            raise exception.VolumeBackendAPIException(data=err_msg)

        snapshot_id = self._find_snapshot(snapshot_name)
        if snapshot_id is None:
            err_msg = (_('create_volume_from_snapshot:Snapshot '
                         'does not exist. Snapshot name:%(name)s')
                       % {'name': snapshot_name})
            LOG.error(err_msg)
            raise exception.VolumeBackendAPIException(data=err_msg)

        # Create a target LUN.
        if int(volume['size']) == 0:
            volume_size = '%sG' % snapshot['volume_size']
        else:
            volume_size = '%sG' % volume['size']

        self._create_volume(volume_name, volume_size)
        volume_id = self._find_lun(volume_name)
        luncopy_name = volume_name
        try:
            self._create_luncopy(luncopy_name, snapshot_id, volume_id)
            luncopy_id = self._find_luncopy(luncopy_name)
            self._start_luncopy(luncopy_id)
            self._wait_for_luncopy(luncopy_name)
        # If LUNcopy failed,we should delete the target volume.
        except Exception:
            with excutils.save_and_reraise_exception():
                self._delete_luncopy(luncopy_id)
                self._delete_volume(volume_name, volume_id)

        self._delete_luncopy(luncopy_id)

    def get_volume_stats(self, refresh=False):
        """Get volume status.

        If 'refresh' is True, run update the stats first.
        """
        if refresh:
            self._update_volume_status()

        return self._stats

    def _check_conf_file(self):
        """Check the config file, make sure the key elements are set."""
        root = self._read_xml()
        try:
            IP1 = root.findtext('Storage/ControllerIP0')
            IP2 = root.findtext('Storage/ControllerIP1')
            username = root.findtext('Storage/UserName')
            pwd = root.findtext('Storage/UserPassword')

            isconfwrong = False
            if ((not IP1 and not IP2) or
                    (not username) or
                    (not pwd)):
                err_msg = (_('Config file is wrong. Controler IP, '
                             'UserName and UserPassword must be set.'))
                LOG.error(err_msg)
                raise exception.InvalidInput(reason=err_msg)

        except Exception as err:
            LOG.error(_('_check_conf_file: %s') % str(err))
            raise exception.VolumeBackendAPIException(data=err)

    def _read_xml(self):
        """Open xml file."""
        filename = self.configuration.cinder_huawei_conf_file
        try:
            tree = ET.parse(filename)
            root = tree.getroot()

        except Exception as err:
            LOG.error(_('_read_xml:%s') % err)
            raise exception.VolumeBackendAPIException(data=err)
        return root

    def _get_login_info(self):
        """Get login IP, username and password from config file."""
        logininfo = {}
        try:
            filename = self.configuration.cinder_huawei_conf_file
            tree = ET.parse(filename)
            root = tree.getroot()
            logininfo['ControllerIP0'] = root.findtext('Storage/ControllerIP0')
            logininfo['ControllerIP1'] = root.findtext('Storage/ControllerIP1')

            need_encode = False
            for key in ['UserName', 'UserPassword']:
                node = root.find('Storage/%s' % key)
                node_text = node.text
                if node_text.find('!$$$') == 0:
                    logininfo[key] = base64.b64decode(node_text[4:])
                else:
                    logininfo[key] = node_text
                    node.text = '!$$$' + base64.b64encode(node_text)
                    need_encode = True
            if need_encode:
                try:
                    tree.write(filename, 'UTF-8')
                except Exception as err:
                    LOG.error(_('Write login information to xml error. %s')
                              % err)

        except Exception as err:
            LOG.error(_('_get_login_info error. %s') % err)
            raise exception.VolumeBackendAPIException(data=err)
        return logininfo

    def _get_lun_set_info(self):
        """Get parameters from config file for creating LUN."""
        # Default LUN set information
        lunsetinfo = {'LUNType': 'Thick',
                      'StripUnitSize': '64',
                      'WriteType': '1',
                      'MirrorSwitch': '1',
                      'PrefetchType': '3',
                      'PrefetchValue': '0',
                      'PrefetchTimes': '0',
                      'StoragePool': 'RAID_001'}

        root = self._read_xml()
        try:
            luntype = root.findtext('LUN/LUNType')
            if luntype in ['Thick', 'Thin']:
                lunsetinfo['LUNType'] = luntype
            elif luntype:
                err_msg = (_('Config file is wrong. LUNType must be "Thin" '
                             ' or "Thick". LUNType:%(type)s')
                           % {'type': luntype})
                raise exception.VolumeBackendAPIException(data=err_msg)

            # Here we do not judge whether the parameters are right.
            # CLI will return error responses if the parameters not right.
            stripunitsize = root.findtext('LUN/StripUnitSize')
            if stripunitsize:
                lunsetinfo['StripUnitSize'] = stripunitsize
            writetype = root.findtext('LUN/WriteType')
            if writetype:
                lunsetinfo['WriteType'] = writetype
            mirrorswitch = root.findtext('LUN/MirrorSwitch')
            if mirrorswitch:
                lunsetinfo['MirrorSwitch'] = mirrorswitch

            if self.device_type['type'] == 'Tseries':
                pooltype = lunsetinfo['LUNType']
                prefetch = root.find('LUN/Prefetch')
                if prefetch and prefetch.attrib['Type']:
                    lunsetinfo['PrefetchType'] = prefetch.attrib['Type']
                    if lunsetinfo['PrefetchType'] == '1':
                        lunsetinfo['PrefetchValue'] = prefetch.attrib['Value']
                    elif lunsetinfo['PrefetchType'] == '2':
                        lunsetinfo['PrefetchTimes'] = prefetch.attrib['Value']
                else:
                    LOG.debug(_('_get_lun_set_info:Use default prefetch type. '
                                'Prefetch type:Intelligent.'))

            # No need to set Prefetch type for Dorado.
            elif self.device_type['type'] == 'Dorado5100':
                pooltype = 'Thick'
            elif self.device_type['type'] == 'Dorado2100 G2':
                return lunsetinfo

            poolsinfo = self._find_pool_info(pooltype)
            if not poolsinfo:
                err_msg = (_('_get_lun_set_info:No available pools! '
                             'Please check whether storage pool is created.'))
                LOG.error(err_msg)
                raise exception.VolumeBackendAPIException(data=err_msg)

            pools = root.findall('LUN/StoragePool')
            lunsetinfo['StoragePool'] = \
                self._get_maximum_pool(pools, poolsinfo, luntype)

        except Exception as err:
            LOG.error(_('_get_lun_set_info:%s') % err)
            raise exception.VolumeBackendAPIException(data=err)

        return lunsetinfo

    def _find_pool_info(self, pooltype):
        """Return pools information created in storage device."""
        if pooltype == 'Thick':
            cli_cmd = ('showrg')
        else:
            cli_cmd = ('showpool')

        out = self._execute_cli(cli_cmd)

        en = out.split('\r\n')
        if len(en) <= 6:
            return None

        pools_list = []
        for i in range(6, len(en) - 2):
            r = en[i].split()
            pools_list.append(r)
        return pools_list

    def _get_maximum_pool(self, poolinconf, poolindev, luntype):
        """Get the maximum pool from config file.

        According to the given pools' name in config file,
        we select the pool of maximum free capacity.
        """
        maxpoolid = None
        maxpoolsize = 0
        if luntype == 'Thin':
            nameindex = 1
            sizeindex = 4
        else:
            nameindex = 5
            sizeindex = 3

        for pool in poolinconf:
            poolname = pool.attrib['Name']
            for pooldetail in poolindev:
                if pooldetail[nameindex] == poolname:
                    if int(float(pooldetail[sizeindex])) > maxpoolsize:
                        maxpoolid = pooldetail[0]
                        maxpoolsize = int(float(pooldetail[sizeindex]))
                    break
        if maxpoolid is not None:
            return maxpoolid
        else:
            err_msg = (_('_get_maximum_pool:maxpoolid is None. '
                         'Please check config file and make sure '
                         'the "Name" in "StoragePool" is right.'))
            raise exception.VolumeBackendAPIException(data=err_msg)

    def _get_iscsi_info(self):
        """Get iSCSI info from config file."""
        iscsiinfo = {}
        root = self._read_xml()
        try:
            iscsiinfo['DefaultTargetIP'] = \
                root.findtext('iSCSI/DefaultTargetIP')
            initiator_list = []
            for dic in root.findall('iSCSI/Initiator'):
                initiator_list.append(dic.attrib)
            iscsiinfo['Initiator'] = initiator_list

        except Exception as err:
            LOG.error(_('_get_iscsi_info:%s') % str(err))

        return iscsiinfo

    def _execute_cli(self, cmd):
        """Build SSH connection to execute CLI commands.

        If the connection to first controller time out,
        try to connect to the other controller.
        """
        LOG.debug(_('CLI command:%s') % cmd)
        connect_times = 0
        ip0 = self.login_info['ControllerIP0']
        ip1 = self.login_info['ControllerIP1']
        user = self.login_info['UserName']
        pwd = self.login_info['UserPassword']
        if not self.ssh_pool:
            self.ssh_pool = SSHConn(ip0, 22, 30, user, pwd)
        ssh_client = None
        while True:
            if connect_times == 1:
                # Switch to the other controller.
                self.ssh_pool.lock.acquire()
<<<<<<< HEAD
                try:
                    if ssh_client:
                        if ssh_client.server_ip == self.ssh_pool.ip:
                            if self.ssh_pool.ip == ip0:
                                self.ssh_pool.ip = ip1
                            else:
                                self.ssh_pool.ip = ip0
                        # Create a new client.
                        if ssh_client.chan:
                            ssh_client.chan.close()
                            ssh_client.chan = None
                            ssh_client.server_ip = None
                            ssh_client.close()
                            ssh_client = None
                            ssh_client = self.ssh_pool.create()
                    else:
                        self.ssh_pool.ip = ip1
                finally:
                    self.ssh_pool.lock.release()
=======
                if ssh_client:
                    if ssh_client.server_ip == self.ssh_pool.ip:
                        if self.ssh_pool.ip == ip0:
                            self.ssh_pool.ip = ip1
                        else:
                            self.ssh_pool.ip = ip0
                    # Create a new client.
                    if ssh_client.chan:
                        ssh_client.chan.close()
                        ssh_client.chan = None
                        ssh_client.server_ip = None
                        ssh_client.close()
                        ssh_client = None
                        ssh_client = self.ssh_pool.create()
                else:
                    self.ssh_pool.ip = ip1
                self.ssh_pool.lock.release()
>>>>>>> b2371aef
            try:
                if not ssh_client:
                    ssh_client = self.ssh_pool.get()
                # "server_ip" shows controller connecting with the ssh client.
                if ('server_ip' not in ssh_client.__dict__ or
                        not ssh_client.server_ip):
                    self.ssh_pool.lock.acquire()
                    ssh_client.server_ip = self.ssh_pool.ip
                    self.ssh_pool.lock.release()
                # An SSH client owns one "chan".
                if ('chan' not in ssh_client.__dict__ or
                        not ssh_client.chan):
                    ssh_client.chan =\
                        utils.create_channel(ssh_client, 600, 800)

                while True:
                    ssh_client.chan.send(cmd + '\n')
                    out = self.ssh_pool.ssh_read(ssh_client.chan, cmd, 20)
                    if out.find('(y/n)') > -1:
                        cmd = 'y'
                    else:
                        break
                self.ssh_pool.put(ssh_client)

                index = out.find(user + ':/>')
                if index > -1:
                    return out[index:]
                else:
                    return out

            except Exception as err:
                if connect_times < 1:
                    connect_times += 1
                    continue
                else:
                    if ssh_client:
                        self.ssh_pool.remove(ssh_client)
                    LOG.error(_('_execute_cli:%s') % err)
                    raise exception.VolumeBackendAPIException(data=err)

    def _name_translate(self, name):
        """Form new names because of the 32-character limit on names."""
        newname = VOL_AND_SNAP_NAME_PREFIX + str(hash(name))

        LOG.debug(_('_name_translate:Name in cinder: %(old)s, '
                    'new name in storage system: %(new)s')
                  % {'old': name,
                     'new': newname})

        return newname

    def _find_lun(self, name):
        """Get the ID of a LUN with the given LUN name."""
        cli_cmd = ('showlun')
        out = self._execute_cli(cli_cmd)
        en = out.split('\r\n')
        if len(en) <= 6:
            return None

        if 'Dorado2100 G2' == self.device_type['type']:
            d = 2
        elif 'Dorado5100' == self.device_type['type']:
            d = 1
        else:
            d = 0

        for i in range(6, len(en) - 2):
            r = en[i].replace('Not format', 'Notformat').split()
            if r[6 - d] == name:
                return r[0]
        return None

    def _create_hostgroup(self, hostgroupname):
        """Create a host group."""
        cli_cmd = ('createhostgroup -n %(name)s'
                   % {'name': hostgroupname})
        out = self._execute_cli(cli_cmd)
        if not re.search('command operates successfully', out):
            err_msg = (_('_create_hostgroup:Failed to Create hostgroup. '
                         'Hostgroup name: %(name)s. '
                         'out:%(out)s.')
                       % {'name': hostgroupname,
                          'out': out})
            LOG.error(err_msg)
            raise exception.VolumeBackendAPIException(data=err_msg)

    def _find_hostgroup(self, groupname):
        """Get the given hostgroup ID."""
        cli_cmd = ('showhostgroup')
        out = self._execute_cli(cli_cmd)
        en = out.split('\r\n')
        if len(en) <= 6:
            return None

        for i in range(6, len(en) - 2):
            r = en[i].split()
            if r[1] == groupname:
                return r[0]
        return None

    def _add_host(self, hostname, hostgroupid):
        """Add a new host."""
        cli_cmd = ('addhost -group %(groupid)s -n %(hostname)s -t 0'
                   % {'groupid': hostgroupid,
                      'hostname': hostname})
        out = self._execute_cli(cli_cmd)
        if not re.search('command operates successfully', out):
            err_msg = (_('_add_host:Failed to add host to hostgroup. '
                         'host name:%(host)s '
                         'hostgroup id:%(hostgroup)s '
                         'out:%(out)s')
                       % {'host': hostname,
                          'hostgroup': hostgroupid,
                          'out': out})
            LOG.error(err_msg)
            raise exception.VolumeBackendAPIException(data=err_msg)

    def _check_initiator(self, ininame):
        """Check whether the initiator is already added."""
        cli_cmd = ('showiscsiini -ini %(name)s'
                   % {'name': ininame})
        out = self._execute_cli(cli_cmd)
        if out.find('Initiator Information') > -1:
            return True
        else:
            return False

    def _add_initiator(self, ininame):
        """Add a new initiator to storage device."""
        cli_cmd = ('addiscsiini -n %(name)s'
                   % {'name': ininame})
        out = self._execute_cli(cli_cmd)
        if not re.search('command operates successfully', out):
            err_msg = (_('_add_initiator:Failed to add initiator. '
                         'initiator name:%(name)s '
                         'out:%(out)s')
                       % {'name': ininame,
                          'out': out})
            LOG.error(err_msg)
            raise exception.VolumeBackendAPIException(data=err_msg)

    def _delete_initiator(self, ininame):
        """Delete an initiator."""
        cli_cmd = ('deliscsiini -n %(name)s'
                   % {'name': ininame})
        out = self._execute_cli(cli_cmd)
        if not re.search('command operates successfully', out):
            err_msg = (_('_delete_initiator:ERROE:Failed to delete initiator. '
                         'initiator name:%(name)s '
                         'out:%(out)s')
                       % {'name': ininame,
                          'out': out})
            LOG.error(err_msg)

    def _find_host_in_hostgroup(self, hostname, hostgroupid):
        """Get the given host ID."""
        cli_cmd = ('showhost -group %(groupid)s'
                   % {'groupid': hostgroupid})
        out = self._execute_cli(cli_cmd)
        en = out.split('\r\n')
        if len(en) < 6:
            return None

        for i in range(6, len(en) - 2):
            r = en[i].split()
            if r[1] == hostname:
                return r[0]
        return None

    def _get_hostport_info(self, hostid):
        """Get hostports details of the given host."""
        cli_cmd = ('showhostport -host %(hostid)s'
                   % {'hostid': hostid})
        out = self._execute_cli(cli_cmd)
        en = out.split('\r\n')
        if len(en) < 6:
            return None

        hostportinfo = []
        list_key = ['id', 'name', 'info', 'type', 'hostid',
                    'linkstatus', 'multioathtype']
        for i in range(6, len(en) - 2):
            list_val = en[i].split()
            hostport_dic = dict(map(None, list_key, list_val))
            hostportinfo.append(hostport_dic)
        return hostportinfo

    def _add_hostport(self, portname, hostid, portinfo, multipathtype=0):
        """Add a host port."""
        cli_cmd = ('addhostport -host %(id)s -type 5 '
                   '-info %(info)s -n %(name)s -mtype %(mtype)s'
                   % {'id': hostid,
                      'info': portinfo,
                      'name': portname,
                      'mtype': multipathtype})
        out = self._execute_cli(cli_cmd)
        if not re.search('command operates successfully', out):
            err_msg = (_('_add_hostport:Failed to add hostport. '
                         'port name:%(port)s '
                         'port information:%(info)s '
                         'host id:%(host)s '
                         'out:%(out)s')
                       % {'port': portname,
                          'info': portinfo,
                          'host': hostid,
                          'out': out})
            LOG.error(err_msg)
            raise exception.VolumeBackendAPIException(data=err_msg)

    def _delete_hostport(self, portid):
        """Delete a host port."""
        cli_cmd = ('delhostport -force -p %(portid)s'
                   % {'portid': portid})
        out = self._execute_cli(cli_cmd)
        if not re.search('command operates successfully', out):
            err_msg = (_('_delete_hostport:Failed to delete host port. '
                         'port id:%(portid)s')
                       % {'portid': portid})
            LOG.error(err_msg)

    def _get_tgt_iqn(self, iscsiip):
        """Get target iSCSI iqn."""
        LOG.debug(_('_get_tgt_iqn:iSCSI IP is %s.') % iscsiip)
        cli_cmd = ('showiscsitgtname')
        out = self._execute_cli(cli_cmd)
        en = out.split('\r\n')
        if len(en) < 4:
            return (None, None)

        index = en[4].find('iqn')
        iqn_prefix = en[4][index:]
        iqn_prefix.strip()
        iscsiip_info = self._get_iscsi_ip_info(iscsiip)
        if iscsiip_info:
            if iscsiip_info['ctrid'] == 'A':
                ctr = '0'
            elif iscsiip_info['ctrid'] == 'B':
                ctr = '1'

            interface = '0' + iscsiip_info['interfaceid']
            port = iscsiip_info['portid'].replace('P', '0')
            iqn_suffix = ctr + '02' + interface + port
            for i in range(0, len(iqn_suffix)):
                if iqn_suffix[i] != '0':
                    iqn_suffix = iqn_suffix[i:]
                    break
            if self.device_type['type'] == 'Tseries':
                iqn = iqn_prefix + ':' + iqn_suffix + ':' \
                    + iscsiip_info['ipaddress']
            elif self.device_type['type'] == "Dorado2100 G2":
                iqn = iqn_prefix + ":" + iscsiip_info['ipaddress'] + "-" \
                    + iqn_suffix
            else:
                iqn = iqn_prefix + ':' + iscsiip_info['ipaddress']

            LOG.debug(_('_get_tgt_iqn:iSCSI target iqn is:%s') % iqn)

            return (iqn, iscsiip_info['ctrid'])
        else:
            return (None, None)

    def _get_iscsi_ip_info(self, iscsiip):
        """Get iSCSI IP infomation of storage device."""
        cli_cmd = ('showiscsiip')
        out = self._execute_cli(cli_cmd)
        en = out.split('\r\n')
        if len(en) < 6:
            return None

        iscsiIPinfo = {}
        for i in range(6, len(en) - 2):
            r = en[i].split()
            if r[3] == iscsiip:
                iscsiIPinfo['ctrid'] = r[0]
                iscsiIPinfo['interfaceid'] = r[1]
                iscsiIPinfo['portid'] = r[2]
                iscsiIPinfo['ipaddress'] = r[3]
                return iscsiIPinfo
        return None

    def _map_lun(self, lunid, hostid, new_hostlun_id):
        """Map a lun to a host.

        Here we give the hostlun ID which starts from 1.
        """
        cli_cmd = ('addhostmap -host %(hostid)s -devlun %(lunid)s '
                   '-hostlun %(hostlunid)s'
                   % {'hostid': hostid,
                      'lunid': lunid,
                      'hostlunid': new_hostlun_id})
        out = self._execute_cli(cli_cmd)
        if not re.search('command operates successfully', out):
            err_msg = (_('_map_lun:Failed to add hostmap. '
                         'hostid:%(host)s '
                         'lunid:%(lun)s '
                         'hostlunid:%(hostlunid)s '
                         'out:%(out)s')
                       % {'host': hostid,
                          'lun': lunid,
                          'hostlunid': new_hostlun_id,
                          'out': out})
            LOG.error(err_msg)
            raise exception.VolumeBackendAPIException(data=err_msg)

    def _get_hostlunid(self, hostid, lunid):
        """Get the hostLUN ID of a LUN according host ID and LUN ID."""
        mapinfo = self._get_map_info(hostid)
        if mapinfo:
            for map in mapinfo:
                if map['devlunid'] == lunid:
                    return map['hostlunid']
        return None

    def _delete_map(self, mapid, attempts=1):
        """Remove the map."""
        cli_cmd = ('delhostmap -force -map %(mapid)s'
                   % {'mapid': mapid})
        while attempts >= 0:
            attempts -= 1
            out = self._execute_cli(cli_cmd)

            # We retry to delete host map 10s later if there are
            # IOs accessing the system.
            if re.search('command operates successfully', out):
                break
            else:
                if re.search('there are IOs accessing the system', out):
                    time.sleep(10)
                    LOG.debug(_('_delete_map:There are IOs accessing '
                                'the system. Retry to delete host map. '
                                'map id:%(mapid)s')
                              % {'mapid': mapid})
                    continue
                else:
                    err_msg = (_('_delete_map:Failed to delete host map.'
                                 ' mapid:%(mapid)s '
                                 'out:%(out)s')
                               % {'mapid': mapid,
                                  'out': out})
                    LOG.error(err_msg)
                    raise exception.VolumeBackendAPIException(data=err_msg)

    def _delete_host(self, hostid):
        """Delete a host."""
        cli_cmd = ('delhost -force -host %(hostid)s'
                   % {'hostid': hostid})
        out = self._execute_cli(cli_cmd)
        if not re.search('command operates successfully', out):
            err_msg = (_('_delete_host: Failed delete host. '
                         'host id:%(hostid)s '
                         'out:%(out)s')
                       % {'hostid': hostid,
                          'out': out})
            LOG.error(err_msg)
            raise exception.VolumeBackendAPIException(data=err_msg)

    def _get_map_info(self, hostid):
        """Get map infomation of the given host.

        This method return a map information list. Every item in the list
        is a dictionary. The dictionary includes three keys: mapid,
        devlunid, hostlunid. These items are sorted by hostlunid value
        from small to large.
        """
        cli_cmd = ('showhostmap -host %(hostid)s'
                   % {'hostid': hostid})
        out = self._execute_cli(cli_cmd)
        en = out.split('\r\n')
        if len(en) <= 6:
            return None

        mapinfo = []
        list_tmp = []
        list_key = ['mapid', 'devlunid', 'hostlunid']
        for i in range(6, len(en) - 2):
            list_tmp = en[i].split()
            list_val = [list_tmp[0], list_tmp[2], list_tmp[4]]
            dic = dict(map(None, list_key, list_val))
            inserted = False
            mapinfo_length = len(mapinfo)
            if mapinfo_length == 0:
                mapinfo.append(dic)
                continue
            for index in range(0, mapinfo_length):
                if (int(mapinfo[mapinfo_length - index - 1]['hostlunid']) <
                        int(dic['hostlunid'])):
                    mapinfo.insert(mapinfo_length - index, dic)
                    inserted = True
                    break
            if not inserted:
                mapinfo.insert(0, dic)
        return mapinfo

    def _get_device_type(self):
        """Get the storage device type and product version."""
        cli_cmd = ('showsys')
        out = self._execute_cli(cli_cmd)
        en = out.split('\r\n')
        if len(en) <= 6:
            return None

        for line in en:
            if re.search('Device Type', line):
                if re.search('T$', line):
                    device_type = 'Tseries'
                elif re.search('Dorado2100 G2$', line):
                    device_type = 'Dorado2100 G2'
                elif re.search('Dorado5100$', line):
                    device_type = 'Dorado5100'
                else:
                    device_type = None
                continue

            if re.search('Product Version', line):
                if re.search('V100R+', line):
                    product_version = 'V100R'
                else:
                    product_version = None
                break

        r = {'type': device_type, 'version': product_version}
        return r

    def _active_snapshot(self, snapshotid):
        """Active a snapshot."""
        cli_cmd = ('actvsnapshot -snapshot %(snapshotid)s'
                   % {'snapshotid': snapshotid})
        out = self._execute_cli(cli_cmd)
        if not re.search('command operates successfully', out):
            err_msg = (_('_active_snapshot:Failed to active snapshot. '
                         'snapshot id:%(name)s. '
                         'out:%(out)s')
                       % {'name': snapshotid,
                          'out': out})
            LOG.error(err_msg)
            raise exception.VolumeBackendAPIException(data=err_msg)

    def _disable_snapshot(self, snapshotid):
        """Disable a snapshot."""
        cli_cmd = ('disablesnapshot -snapshot %(snapshotid)s'
                   % {'snapshotid': snapshotid})
        out = self._execute_cli(cli_cmd)
        if not re.search('command operates successfully', out):
            err_msg = (_('_disable_snapshot:Failed to disable snapshot. '
                         'snapshot id:%(id)s. '
                         'out:%(out)s')
                       % {'id': snapshotid,
                          'out': out})
            LOG.error(err_msg)
            raise exception.VolumeBackendAPIException(data=err_msg)

    def _delete_snapshot(self, snapshotid):
        """Delete a snapshot."""
        cli_cmd = ('delsnapshot -snapshot %(snapshotid)s'
                   % {'snapshotid': snapshotid})
        out = self._execute_cli(cli_cmd)
        if not re.search('command operates successfully', out):
            err_msg = (_('_delete_snapshot:Failed to delete snapshot. '
                         'snapshot id:%(id)s. '
                         'out:%(out)s')
                       % {'id': snapshotid,
                          'out': out})
            LOG.error(err_msg)
            raise exception.VolumeBackendAPIException(data=err_msg)

    def _create_volume(self, name, size):
        """Create a new volume with the given name and size."""
        lunsetinfo = self._get_lun_set_info()
        cli_cmd = ('createlun -n %(name)s -lunsize %(size)s '
                   '-wrtype %(wrtype)s '
                   % {'name': name,
                      'size': size,
                      'wrtype': lunsetinfo['WriteType']})

        # If write type is "write through", no need to set mirror switch.
        if lunsetinfo['WriteType'] != '2':
            cli_cmd = cli_cmd + ('-mirrorsw %(mirrorsw)s '
                                 % {'mirrorsw': lunsetinfo['MirrorSwitch']})

        # Differences exist between "Thin" and "thick" LUN for CLI commands.
        luntype = lunsetinfo['LUNType']
        if luntype == 'Thin':
            dorado2100g2_luntype = '2'
            Tseries = ('-pool %(pool)s '
                       % {'pool': lunsetinfo['StoragePool']})
        else:
            dorado2100g2_luntype = '3'
            Tseries = ('-rg %(raidgroup)s -susize %(susize)s '
                       % {'raidgroup': lunsetinfo['StoragePool'],
                          'susize': lunsetinfo['StripUnitSize']})

        prefetch_value_or_times = ''
        pretype = '-pretype %s ' % lunsetinfo['PrefetchType']
        # If constant prefetch, we should set prefetch value.
        if lunsetinfo['PrefetchType'] == '1':
            prefetch_value_or_times = '-value %s' % lunsetinfo['PrefetchValue']
        # If variable prefetch, we should set prefetch mutiple.
        elif lunsetinfo['PrefetchType'] == '2':
            prefetch_value_or_times = '-times %s' % lunsetinfo['PrefetchTimes']

        if self.device_type['type'] == 'Tseries':
            cli_cmd = cli_cmd + Tseries + pretype + prefetch_value_or_times

        elif self.device_type['type'] == 'Dorado5100':
            cli_cmd = cli_cmd + ('-rg %(raidgroup)s -susize %(susize)s'
                                 % {'raidgroup': lunsetinfo['StoragePool'],
                                    'susize': lunsetinfo['StripUnitSize']})

        elif self.device_type['type'] == 'Dorado2100 G2':
            cli_cmd = cli_cmd + ('-type %(type)s'
                                 % {'type': dorado2100g2_luntype})

        out = self._execute_cli(cli_cmd)
        if not re.search('command operates successfully', out):
            err_msg = (_('_create_volume:Failed to Create volume. '
                         'volume name:%(name)s. '
                         'out:%(out)s')
                       % {'name': name,
                          'out': out})
            LOG.error(err_msg)
            raise exception.VolumeBackendAPIException(data=err_msg)

    def _delete_volume(self, name, lunid):
        """Delete a volume."""
        cli_cmd = ('dellun -force -lun %s' % (lunid))
        out = self._execute_cli(cli_cmd)
        if not re.search('command operates successfully', out):
            err_msg = (_('_delete_volume:Failed to delete volume. '
                         'Volume name:%(name)s '
                         'out:%(out)s')
                       % {'name': name,
                          'out': out})
            LOG.error(err_msg)
            raise exception.VolumeBackendAPIException(data=err_msg)

    def _create_luncopy(self, luncopyname, srclunid, tgtlunid):
        """Create a LUNcopy."""
        cli_cmd = ('createluncopy -n %(name)s -l 4 -slun %(srclunid)s '
                   '-tlun %(tgtlunid)s'
                   % {'name': luncopyname,
                      'srclunid': srclunid,
                      'tgtlunid': tgtlunid})
        out = self._execute_cli(cli_cmd)
        if not re.search('command operates successfully', out):
            err_msg = (_('_create_luncopy:Failed to Create LUNcopy. '
                         'LUNcopy name:%(name)s '
                         'out:%(out)s')
                       % {'name': luncopyname,
                          'out': out})
            LOG.error(err_msg)
            raise exception.VolumeBackendAPIException(data=err_msg)

    def _start_luncopy(self, luncopyid):
        """Starte a LUNcopy."""
        cli_cmd = ('chgluncopystatus -luncopy %(luncopyid)s -start'
                   % {'luncopyid': luncopyid})
        out = self._execute_cli(cli_cmd)
        if not re.search('command operates successfully', out):
            err_msg = (_('_start_luncopy:Failed to start LUNcopy. '
                         'LUNcopy id:%(luncopyid)s '
                         'out:%(out)s')
                       % {'luncopyid': luncopyid,
                          'out': out})
            LOG.error(err_msg)
            raise exception.VolumeBackendAPIException(data=err_msg)

    def _find_luncopy(self, luncopyname):
        """Get the given LUNcopy's ID."""
        cli_cmd = ('showluncopy')
        out = self._execute_cli(cli_cmd)
        en = out.split('\r\n')
        if len(en) <= 6:
            return None

        for i in range(6, len(en) - 2):
            r = en[i].split()
            if r[0] == luncopyname:
                luncopyid = r[1]
                return luncopyid
        return None

    def _wait_for_luncopy(self, luncopyname):
        """Wait for LUNcopy to complete."""
        while True:
            luncopy_info = self._get_luncopy_info(luncopyname)
            if luncopy_info['state'] == 'Complete':
                break
            elif luncopy_info['status'] != 'Normal':
                err_msg = (_('_wait_for_luncopy:LUNcopy status is not normal. '
                             'LUNcopy name:%(luncopyname)s')
                           % {'luncopyname': luncopyname})
                LOG.error(err_msg)
                raise exception.VolumeBackendAPIException(data=err_msg)

            time.sleep(10)

    def _get_luncopy_info(self, luncopyname):
        """Get LUNcopy information."""
        cli_cmd = ('showluncopy')
        out = self._execute_cli(cli_cmd)
        en = out.split('\r\n')
        if len(en) <= 6:
            return None

        luncopyinfo = {}
        for i in range(6, len(en) - 2):
            r = en[i].split()
            if r[0] == luncopyname:
                luncopyinfo['name'] = r[0]
                luncopyinfo['id'] = r[1]
                luncopyinfo['state'] = r[3]
                luncopyinfo['status'] = r[4]
                return luncopyinfo
        return None

    def _delete_luncopy(self, luncopyid):
        """Delete a LUNcopy."""
        cli_cmd = ('delluncopy -luncopy %(id)s'
                   % {'id': luncopyid})
        out = self._execute_cli(cli_cmd)
        if not re.search('command operates successfully', out):
            err_msg = (_('_delete_luncopy:Failed to delete LUNcopy. '
                         'LUNcopy id:%(luncopyid)s '
                         'out:%(out)s')
                       % {'luncopyid': luncopyid,
                          'out': out})
            LOG.error(err_msg)
            raise exception.VolumeBackendAPIException(data=err_msg)

    def _create_snapshot(self, snapshotname, srclunid):
        """Create a snapshot with snapshot name and source LUN ID."""
        cli_cmd = ('createsnapshot -lun %(lunid)s -n %(snapname)s'
                   % {'lunid': srclunid,
                      'snapname': snapshotname})
        out = self._execute_cli(cli_cmd)
        if not re.search('command operates successfully', out):
            err_msg = (_('_create_snapshot:Failed to Create snapshot. '
                         'Snapshot name:%(name)s '
                         'out:%(out)s')
                       % {'name': snapshotname,
                          'out': out})
            LOG.error(err_msg)
            raise exception.VolumeBackendAPIException(data=err_msg)

    def _find_snapshot(self, snapshotname):
        """Get the given snapshot ID."""
        cli_cmd = ('showsnapshot')
        out = self._execute_cli(cli_cmd)
        en = out.split('\r\n')
        if len(en) <= 6:
            return None

        for i in range(6, len(en) - 2):
            r = en[i].split()
            if r[0] == snapshotname:
                return r[1]
        return None

    def _get_lun_controller(self, lun_id):
        cli_cmd = ('showlun -lun %s' % lun_id)
        out = self._execute_cli(cli_cmd)
        en = out.split('\r\n')
        if len(en) <= 4:
            return None

        if "Dorado2100 G2" == self.device_type['type']:
            return en[10].split()[3]
        else:
            return en[12].split()[3]

    def _change_lun_controller(self, lun_id, controller):
        cli_cmd = ('chglun -lun %s -c %s' % (lun_id, controller))
        out = self._execute_cli(cli_cmd)
        if not re.search('command operates successfully', out):
            err_msg = (_('_change_lun_controller:Failed to change lun owning '
                         'controller. lun id:%(lunid)s. '
                         'new controller:%(controller)s. '
                         'out:%(out)s')
                       % {'lunid': lun_id,
                          'controller': controller,
                          'out': out})
            LOG.error(err_msg)
            raise exception.VolumeBackendAPIException(data=err_msg)

    def _is_resource_pool_enough(self):
        """Check whether resource pools' valid size is more than 1G."""
        cli_cmd = ('showrespool')
        out = self._execute_cli(cli_cmd)
        en = re.split('\r\n', out)
        if len(en) <= 6:
            LOG.error(_('_is_resource_pool_enough:Resource pool for snapshot '
                        'not be added.'))
            return False
        resource_pools = []
        list_key = ['pool id', 'size', 'usage', 'valid size',
                    'alarm threshold']
        for i in range(6, len(en) - 2):
            list_val = en[i].split()
            dic = dict(map(None, list_key, list_val))
            resource_pools.append(dic)

        for pool in resource_pools:
            if float(pool['valid size']) < 1024.0:
                return False
        return True

    def _update_volume_status(self):
        """Retrieve status info from volume group."""

        LOG.debug(_("Updating volume status"))
        data = {}
        backend_name = self.configuration.safe_get('volume_backend_name')
        data["volume_backend_name"] = backend_name or 'HuaweiISCSIDriver'
        data['vendor_name'] = 'Huawei'
        data['driver_version'] = '1.0'
        data['storage_protocol'] = 'iSCSI'

        data['total_capacity_gb'] = 'infinite'
        data['free_capacity_gb'] = self._get_free_capacity()
        data['reserved_percentage'] = 0

        self._stats = data

    def _get_free_capacity(self):
        """Get total free capacity of pools."""
        self.login_info = self._get_login_info()
        root = self._read_xml()
        lun_type = root.findtext('LUN/LUNType')
        if self.device_type['type'] == 'Dorado2100 G2':
            lun_type = 'Thin'
        elif (self.device_type['type'] == 'Dorado5100' or not lun_type):
            lun_type = 'Thick'
        poolinfo_dev = self._find_pool_info(lun_type)
        pools_conf = root.findall('LUN/StoragePool')
        total_free_capacity = 0.0
        for poolinfo in poolinfo_dev:
            if self.device_type['type'] == 'Dorado2100 G2':
                total_free_capacity += float(poolinfo[2])
                continue
            for pool in pools_conf:
                if ((self.device_type['type'] == 'Dorado5100') and
                        (poolinfo[5] == pool.attrib['Name'])):
                    total_free_capacity += float(poolinfo[3])
                    break
                else:
                    if ((lun_type == 'Thick') and
                            (poolinfo[5] == pool.attrib['Name'])):
                        total_free_capacity += float(poolinfo[3])
                        break
                    elif poolinfo[1] == pool.attrib['Name']:
                        total_free_capacity += float(poolinfo[4])
                        break

        return total_free_capacity / 1024<|MERGE_RESOLUTION|>--- conflicted
+++ resolved
@@ -17,12 +17,8 @@
 """
 Volume driver for HUAWEI T series and Dorado storage systems.
 """
-<<<<<<< HEAD
-
-=======
 import base64
 import os
->>>>>>> b2371aef
 import paramiko
 import re
 import socket
@@ -53,11 +49,7 @@
 
 
 class SSHConn(utils.SSHPool):
-<<<<<<< HEAD
-    """Define a new class inherited from SSHPool.
-=======
     """Define a new class inherited to SSHPool.
->>>>>>> b2371aef
 
     This class rewrites method create() and defines a private method
     ssh_read() which reads results of ssh commands.
@@ -782,27 +774,6 @@
             if connect_times == 1:
                 # Switch to the other controller.
                 self.ssh_pool.lock.acquire()
-<<<<<<< HEAD
-                try:
-                    if ssh_client:
-                        if ssh_client.server_ip == self.ssh_pool.ip:
-                            if self.ssh_pool.ip == ip0:
-                                self.ssh_pool.ip = ip1
-                            else:
-                                self.ssh_pool.ip = ip0
-                        # Create a new client.
-                        if ssh_client.chan:
-                            ssh_client.chan.close()
-                            ssh_client.chan = None
-                            ssh_client.server_ip = None
-                            ssh_client.close()
-                            ssh_client = None
-                            ssh_client = self.ssh_pool.create()
-                    else:
-                        self.ssh_pool.ip = ip1
-                finally:
-                    self.ssh_pool.lock.release()
-=======
                 if ssh_client:
                     if ssh_client.server_ip == self.ssh_pool.ip:
                         if self.ssh_pool.ip == ip0:
@@ -820,7 +791,6 @@
                 else:
                     self.ssh_pool.ip = ip1
                 self.ssh_pool.lock.release()
->>>>>>> b2371aef
             try:
                 if not ssh_client:
                     ssh_client = self.ssh_pool.get()
