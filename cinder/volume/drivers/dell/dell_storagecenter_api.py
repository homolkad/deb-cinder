#    Copyright 2015 Dell Inc.
#
#    Licensed under the Apache License, Version 2.0 (the "License"); you may
#    not use this file except in compliance with the License. You may obtain
#    a copy of the License at
#
#         http://www.apache.org/licenses/LICENSE-2.0
#
#    Unless required by applicable law or agreed to in writing, software
#    distributed under the License is distributed on an "AS IS" BASIS, WITHOUT
#    WARRANTIES OR CONDITIONS OF ANY KIND, either express or implied. See the
#    License for the specific language governing permissions and limitations
#    under the License.
'''Interface for interacting with the Dell Storage Center array.'''

import json
import os.path

from oslo_log import log as logging
import requests
import six

from cinder import exception
from cinder.i18n import _, _LE, _LI, _LW
from cinder import utils


LOG = logging.getLogger(__name__)


class PayloadFilter(object):

    '''PayloadFilter

    Simple class for creating filters for interacting with the Dell
    Storage API.

    Note that this defaults to "AND" filter types.  This is a pretty limited
    class.  It only does the trivial filters required for this driver.
    '''

    def __init__(self):
        self.payload = {}
        self.payload['filterType'] = 'AND'
        self.payload['filters'] = []

    def append(self, name, val, filtertype='Equals'):
        if val is not None:
            apifilter = {}
            apifilter['attributeName'] = name
            apifilter['attributeValue'] = val
            apifilter['filterType'] = filtertype
            self.payload['filters'].append(apifilter)


class HttpClient(object):

    '''HttpClient

    Helper for making the REST calls.
    '''

    def __init__(self, host, port, user, password, verify):
        '''HttpClient handles the REST requests.

        :param host: IP address of the Dell Data Collector.
        :param port: Port the Data Collector is listening on.
        :param user: User account to login with.
        :param password: Password.
        :param verify: Boolean indicating whether certificate verification
                       should be turned on or not.
        '''
        self.baseUrl = 'https://%s:%s/api/rest/' % (host, port)
        self.session = requests.Session()
        self.session.auth = (user, password)
        self.header = {}
        self.header['Content-Type'] = 'application/json; charset=utf-8'
        self.header['x-dell-api-version'] = '2.0'
        self.verify = verify

    def __enter__(self):
        return self

    def __exit__(self, type, value, traceback):
        self.session.close()

    def __formatUrl(self, url):
        return '%s%s' % (self.baseUrl, url if url[0] != '/' else url[1:])

    @utils.retry(exceptions=(requests.ConnectionError, ))
    def get(self, url):
        return self.session.get(
            self.__formatUrl(url),
            headers=self.header,
            verify=self.verify)

    @utils.retry(exceptions=(requests.ConnectionError, ))
    def post(self, url, payload):
        return self.session.post(
            self.__formatUrl(url),
            data=json.dumps(payload,
                            ensure_ascii=False).encode('utf-8'),
            headers=self.header,
            verify=self.verify)

    @utils.retry(exceptions=(requests.ConnectionError, ))
    def put(self, url, payload):
        return self.session.put(
            self.__formatUrl(url),
            data=json.dumps(payload,
                            ensure_ascii=False).encode('utf-8'),
            headers=self.header,
            verify=self.verify)

    @utils.retry(exceptions=(requests.ConnectionError, ))
    def delete(self, url):
        return self.session.delete(
            self.__formatUrl(url),
            headers=self.header,
            verify=self.verify)


class StorageCenterApiHelper(object):

    '''StorageCenterApiHelper

    Helper class for API access.  Handles opening and closing the
    connection to the Dell Enterprise Manager.
    '''

    def __init__(self, config):
        self.config = config

    def open_connection(self):
        '''Creates the StorageCenterApi object.

        :return: StorageCenterApi object.
        :raises: VolumeBackendAPIException
        '''
        connection = None
        ssn = self.config.dell_sc_ssn
        LOG.info(_LI('open_connection to %(ssn)s at %(ip)s'),
                 {'ssn': ssn,
                  'ip': self.config.san_ip})
        if ssn:
            '''Open connection to Enterprise Manager.'''
            connection = StorageCenterApi(self.config.san_ip,
                                          self.config.dell_sc_api_port,
                                          self.config.san_login,
                                          self.config.san_password,
                                          self.config.dell_sc_verify_cert)
            # This instance is for a single backend.  That backend has a
            # few items of information we should save rather than passing them
            # about.
            connection.ssn = ssn
            connection.vfname = self.config.dell_sc_volume_folder
            connection.sfname = self.config.dell_sc_server_folder
            connection.open_connection()
        else:
            raise exception.VolumeBackendAPIException('Configuration error.  '
                                                      'dell_sc_ssn not set.')
        return connection


class StorageCenterApi(object):

    '''StorageCenterApi

    Handles calls to Dell Enterprise Manager (EM) via the REST API interface.
    '''

    APIVERSION = '1.0.2'

    def __init__(self, host, port, user, password, verify):
        '''This creates a connection to Dell Enterprise Manager.

        :param host: IP address of the Dell Data Collector.
        :param port: Port the Data Collector is listening on.
        :param user: User account to login with.
        :param password: Password.
        :param verify: Boolean indicating whether certificate verification
                       should be turned on or not.
        '''
        self.notes = 'Created by Dell Cinder Driver'
        self.ssn = None
        self.vfname = 'openstack'
        self.sfname = 'openstack'
        self.client = HttpClient(host,
                                 port,
                                 user,
                                 password,
                                 verify)

    def __enter__(self):
        return self

    def __exit__(self, type, value, traceback):
        self.close_connection()

    def _path_to_array(self, path):
        '''Breaks a path into a reversed string array.

        :param path: Path to a folder on the Storage Center.
        :return: A reversed array of each path element.
        '''
        array = []
        while True:
            (path, tail) = os.path.split(path)
            if tail == '':
                array.reverse()
                return array
            array.append(tail)

    def _first_result(self, blob):
        '''Get the first result from the JSON return value.

        :param blob: Full return from a REST call.
        :return: The JSON encoded dict or the first item in a JSON encoded
                 list.
        '''
        return self._get_result(blob, None, None)

    def _get_result(self, blob, attribute, value):
        '''Find the result specified by attribute and value.

        If the JSON blob is a list then it will be searched for the attribute
        and value combination.  If attribute and value are not specified then
        the the first item is returned.  If the JSON blob is a dict then it
        will be returned so long as the dict matches the attribute and value
        combination or attribute is None.

        :param blob: The REST call's JSON response.  Can be a list or dict.
        :param attribute: The attribute we are looking for.  If it is None
                          the first item in the list, or the dict, is returned.
        :param value: The attribute value we are looking for.  If the attribute
                      is None this value is ignored.
        :returns: The JSON content in blob, the dict specified by matching the
                  attribute and value or None.
        '''
        rsp = None
        content = self._get_json(blob)
        if content is not None:
            # We can get a list or a dict or nothing
            if isinstance(content, list):
                for r in content:
                    if attribute is None or r.get(attribute) == value:
                        rsp = r
                        break
            elif isinstance(content, dict):
                if attribute is None or content.get(attribute) == value:
                    rsp = content
            elif attribute is None:
                rsp = content

        if rsp is None:
            LOG.debug('Unable to find result where %(attr)s is %(val)s',
                      {'attr': attribute,
                       'val': value})
            LOG.debug('Blob was %(blob)s', {'blob': blob.text})
        return rsp

    def _get_json(self, blob):
        '''Returns a dict from the JSON of a REST response.

        :param blob: The response from a REST call.
        :returns: JSON or None on error.
        '''
        try:
            return blob.json()
        except AttributeError:
            LOG.error(_LE('Error invalid json: %s'),
                      blob)
        return None

    def _get_id(self, blob):
        '''Returns the instanceId from a Dell REST object.

        :param blob: A Dell SC REST call's response.
        :returns: The instanceId from the Dell SC object or None on error.
        '''
        try:
            if isinstance(blob, dict):
                return blob.get('instanceId')
        except AttributeError:
            LOG.error(_LE('Invalid API object: %s'),
                      blob)
        return None

    def open_connection(self):
        '''Authenticate against Dell Enterprise Manager.

        :raises: VolumeBackendAPIException.
        '''

        payload = {}
        payload['Application'] = 'Cinder REST Driver'
        payload['ApplicationVersion'] = self.APIVERSION
        r = self.client.post('ApiConnection/Login',
                             payload)
        if r.status_code != 200:
            LOG.error(_LE('Login error: %(code)d %(reason)s'),
                      {'code': r.status_code,
                       'reason': r.reason})
            raise exception.VolumeBackendAPIException(
                _('Failed to connect to Enterprise Manager'))

    def close_connection(self):
        '''Logout of Dell Enterprise Manager.'''
        r = self.client.post('ApiConnection/Logout',
                             {})
        if r.status_code != 204:
            LOG.warning(_LW('Logout error: %(code)d %(reason)s'),
                        {'code': r.status_code,
                         'reason': r.reason})
        self.client = None

    def find_sc(self):
        '''Check that the SC is there and being managed by EM.

        :returns: The SC SSN.
        :raises: VolumeBackendAPIException
        '''
        r = self.client.get('StorageCenter/StorageCenter')
        result = self._get_result(r,
                                  'scSerialNumber',
                                  self.ssn)
        if result is None:
            LOG.error(_LE('Failed to find %(s)s.  Result %(r)s'),
                      {'s': self.ssn,
                       'r': r})
            raise exception.VolumeBackendAPIException(
                _('Failed to find Storage Center'))

        return self._get_id(result)

    # Folder functions

    def _create_folder(self, url, parent, folder):
        '''Creates folder under parent.

        This can create both to server and volume folders.  The REST url
        sent in defines the folder type being created on the Dell Storage
        Center backend.

        :param url: This is the Dell SC rest url for creating the specific
                    (server or volume) folder type.
        :param parent: The instance ID of this folder's parent folder.
        :param folder: The folder name to be created.  This is one level deep.
        :returns: The REST folder object.
        '''
        scfolder = None
        payload = {}
        payload['Name'] = folder
        payload['StorageCenter'] = self.ssn
        if parent != '':
            payload['Parent'] = parent
        payload['Notes'] = self.notes

        r = self.client.post(url,
                             payload)
        if r.status_code != 201:
            LOG.debug('%(url)s error: %(code)d %(reason)s',
                      {'url': url,
                       'code': r.status_code,
                       'reason': r.reason})
        else:
            scfolder = self._first_result(r)
        return scfolder

    def _create_folder_path(self, url, foldername):
        '''Creates a folder path from a fully qualified name.

        The REST url sent in defines the folder type being created on the Dell
        Storage Center backend.  Thus this is generic to server and volume
        folders.

        :param url: This is the Dell SC REST url for creating the specific
                    (server or volume) folder type.
        :param foldername: The full folder name with path.
        :returns: The REST folder object.
        '''
        path = self._path_to_array(foldername)
        folderpath = ''
        instanceId = ''
        # Technically the first folder is the root so that is already created.
        found = True
        scfolder = None
        for folder in path:
            folderpath = folderpath + folder
            # If the last was found see if this part of the path exists too
            if found:
                listurl = url + '/GetList'
                scfolder = self._find_folder(listurl,
                                             folderpath)
                if scfolder is None:
                    found = False
            # We didn't find it so create it
            if found is False:
                scfolder = self._create_folder(url,
                                               instanceId,
                                               folder)
            # If we haven't found a folder or created it then leave
            if scfolder is None:
                LOG.error(_LE('Unable to create folder path %s'),
                          folderpath)
                break
            # Next part of the path will need this
            instanceId = self._get_id(scfolder)
            folderpath = folderpath + '/'
        return scfolder

    def _find_folder(self, url, foldername):
        '''Find a folder on the SC using the specified url.

        Most of the time the folder will already have been created so
        we look for the end folder and check that the rest of the path is
        right.

        The REST url sent in defines the folder type being created on the Dell
        Storage Center backend.  Thus this is generic to server and volume
        folders.

        :param url: The portion of the url after the base url (see http class)
                    to use for this operation.  (Can be for Server or Volume
                    folders.)
        :param foldername: Full path to the folder we are looking for.
        :returns: Dell folder object.
        '''
        pf = PayloadFilter()
        pf.append('scSerialNumber', self.ssn)
        basename = os.path.basename(foldername)
        pf.append('Name', basename)
        # If we have any kind of path we throw it into the filters.
        folderpath = os.path.dirname(foldername)
        if folderpath != '':
            # SC convention is to end with a '/' so make sure we do.
            folderpath += '/'
            pf.append('folderPath', folderpath)
        folder = None
        r = self.client.post(url,
                             pf.payload)
        if r.status_code == 200:
            folder = self._get_result(r,
                                      'folderPath',
                                      folderpath)
        else:
            LOG.debug('%(url)s error: %(code)d %(reason)s',
                      {'url': url,
                       'code': r.status_code,
                       'reason': r.reason})
        return folder

    def _find_volume_folder(self, create=False):
        '''Looks for the volume folder where backend volumes will be created.

        Volume folder is specified in the cindef.conf.  See __init.

        :param create: If True will create the folder if not found.
        :returns: Folder object.
        '''
        folder = self._find_folder('StorageCenter/ScVolumeFolder/GetList',
                                   self.vfname)
        # Doesn't exist?  make it
        if folder is None and create is True:
            folder = self._create_folder_path('StorageCenter/ScVolumeFolder',
                                              self.vfname)
        return folder

    def _init_volume(self, scvolume):
        '''Initializes the volume.

        Maps the volume to a random server and immediately unmaps
        it.  This initializes the volume.

        Don't wig out if this fails.
        :param scvolume: Dell Volume object.
        '''
        pf = PayloadFilter()
        pf.append('scSerialNumber', scvolume.get('scSerialNumber'), 'Equals')
        r = self.client.post('StorageCenter/ScServer/GetList', pf.payload)
        if r.status_code == 200:
            scservers = self._get_json(r)
            # Sort through the servers looking for one with connectivity.
            for scserver in scservers:
                # TODO(tom_swanson): Add check for server type.
                # This needs to be either a physical or virtual server.
                # Outside of tempest tests this should not matter as we only
                # "init" a volume to allow snapshotting of an empty volume.
                if scserver.get('status', '').lower() != 'down':
                    # Map to actually create the volume
                    self.map_volume(scvolume,
                                    scserver)
                    self.unmap_volume(scvolume,
                                      scserver)
                    return
        # We didn't map/unmap the volume.  So no initialization done.
        # Warn the user before we leave.  Note that this is almost certainly
        # a tempest test failure we are trying to catch here.  A snapshot
        # has likely been attempted before the volume has been instantiated
        # on the Storage Center.  In the real world no one will snapshot
        # a volume without first putting some data in that volume.
        LOG.warning(_LW('Volume initialization failure. (%s)'),
                    self._get_id(scvolume))

    def create_volume(self, name, size):
        '''Creates a new volume on the Storage Center.

        It will create it in a folder called self.vfname.  If self.vfname
        does not exist it will create it.  If it cannot create it
        the volume will be created in the root.

        :param name: Name of the volume to be created on the Dell SC backend.
                     This is the cinder volume ID.
        :returns: Dell Volume object or None.
        '''
        LOG.debug('Create Volume %(name)s %(ssn)s %(folder)s',
                  {'name': name,
                   'ssn': self.ssn,
                   'folder': self.vfname})

        # Find our folder
        folder = self._find_volume_folder(True)

        # If we actually have a place to put our volume create it
        if folder is None:
            LOG.warning(_LW('Unable to create folder %s'),
                        self.vfname)

        # Init our return.
        scvolume = None

        # Create the volume
        payload = {}
        payload['Name'] = name
        payload['Notes'] = self.notes
        payload['Size'] = '%d GB' % size
        payload['StorageCenter'] = self.ssn
        if folder is not None:
            payload['VolumeFolder'] = self._get_id(folder)
        r = self.client.post('StorageCenter/ScVolume',
                             payload)
        if r.status_code == 201:
            scvolume = self._get_json(r)
            if scvolume:
                LOG.info(_LI('Created volume %(instanceId)s: %(name)s'),
                         {'instanceId': scvolume['instanceId'],
                          'name': scvolume['name']})
            else:
                LOG.error(_LE('ScVolume returned success with empty payload.'
                              '  Attempting to locate volume'))
                # In theory it is there since success was returned.
                # Try one last time to find it before returning.
                scvolume = self.find_volume(name)
        else:
            LOG.error(_LE('ScVolume create error '
                          '%(name)s: %(code)d %(reason)s'),
                      {'name': name,
                       'code': r.status_code,
                       'reason': r.reason})

        return scvolume

    def _get_volume_list(self, name, filterbyvfname=True):
        '''Return the specified list of volumes.

        :param name: Volume name.
        :param filterbyvfname:  If set to true then this filters by the preset
                                folder name.
        :return: Returns the scvolume or None.
        '''
        result = None
        pf = PayloadFilter()
        pf.append('scSerialNumber', self.ssn)
        # We need a name to find a volume.
        if name is not None:
            pf.append('Name', name)
        else:
            return None
        # set folderPath
        if filterbyvfname:
            vfname = (self.vfname if self.vfname.endswith('/')
                      else self.vfname + '/')
            pf.append('volumeFolderPath', vfname)
        r = self.client.post('StorageCenter/ScVolume/GetList',
                             pf.payload)
        if r.status_code != 200:
            LOG.debug('ScVolume GetList error %(name)s: %(code)d %(reason)s',
                      {'name': name,
                       'code': r.status_code,
                       'reason': r.reason})
        else:
            result = self._get_json(r)
        # We return None if there was an error and a list if the command
        # succeeded. It might be an empty list.
        return result

    def find_volume(self, name):
        '''Search self.ssn for volume of name.

        This searches the folder self.vfname (specified in the cinder.conf)
        for the volume first.  If not found it searches the entire array for
        the volume.

        :param name: Name of the volume to search for.  This is the cinder
                     volume ID.
        :returns: Dell Volume object or None if not found.
        :raises VolumeBackendAPIException: If multiple copies are found.
        '''
        LOG.debug('Searching %(sn)s for %(name)s',
                  {'sn': self.ssn,
                   'name': name})

        # Cannot find a volume without the name
        if name is None:
            return None

        # Look for our volume in our folder.
        vollist = self._get_volume_list(name,
                                        True)
        # If an empty list was returned they probably moved the volumes or
        # changed the folder name so try again without the folder.
        if not vollist:
            LOG.debug('Cannot find volume %(n)s in %(v)s.  Searching SC.',
                      {'n': name,
                       'v': self.vfname})
            vollist = self._get_volume_list(name,
                                            False)

        # If multiple volumes of the same name are found we need to error.
        if len(vollist) > 1:
            # blow up
            raise exception.VolumeBackendAPIException(
                _('Multiple copies of volume %s found.') % name)

        # We made it and should have a valid volume.
        return None if not vollist else vollist[0]

    def delete_volume(self, name):
        '''Deletes the volume from the SC backend array.

        If the volume cannot be found we claim success.

        :param name: Name of the volume to search for.  This is the cinder
                     volume ID.
        :returns: Boolean indicating success or failure.
        '''
        vol = self.find_volume(name)
        if vol is not None:
            r = self.client.delete('StorageCenter/ScVolume/%s'
                                   % self._get_id(vol))
            if r.status_code != 200:
                raise exception.VolumeBackendAPIException(
                    _('Error deleting volume '
                      '%(ssn)s: %(volume)s: %(code)d %(reason)s') %
                    {'ssn': self.ssn,
                     'volume': name,
                     'code': r.status_code,
                     'reason': r.reason})
            # json return should be true or false
            return self._get_json(r)
        LOG.warning(_LW('delete_volume: unable to find volume %s'),
                    name)
        # If we can't find the volume then it is effectively gone.
        return True

    def _find_server_folder(self, create=False):
        '''Looks for the server folder on the Dell Storage Center.

         This is the folder where a server objects for mapping volumes will be
         created.  Server folder is specified in cinder.conf.  See __init.

        :param create: If True will create the folder if not found.
        :return: Folder object.
        '''
        folder = self._find_folder('StorageCenter/ScServerFolder/GetList',
                                   self.sfname)
        if folder is None and create is True:
            folder = self._create_folder_path('StorageCenter/ScServerFolder',
                                              self.sfname)
        return folder

    def _add_hba(self, scserver, wwnoriscsiname, isfc=False):
        '''This adds a server HBA to the Dell server object.

        The HBA is taken from the connector provided in initialize_connection.
        The Dell server object is largely a container object for the list of
        HBAs associated with a single server (or vm or cluster) for the
        purposes of mapping volumes.

        :param scserver: Dell server object.
        :param wwnoriscsiname: The WWN or IQN to add to this server.
        :param isfc: Boolean indicating whether this is an FC HBA or not.
        :returns: Boolean indicating success or failure.
        '''
        payload = {}
        if isfc is True:
            payload['HbaPortType'] = 'FibreChannel'
        else:
            payload['HbaPortType'] = 'Iscsi'
        payload['WwnOrIscsiName'] = wwnoriscsiname
        payload['AllowManual'] = True
        r = self.client.post('StorageCenter/ScPhysicalServer/%s/AddHba'
                             % self._get_id(scserver),
                             payload)
        if r.status_code != 200:
            LOG.error(_LE('AddHba error: '
                          '%(wwn)s to %(srvname)s : %(code)d %(reason)s'),
                      {'wwn': wwnoriscsiname,
                       'srvname': scserver['name'],
                       'code': r.status_code,
                       'reason': r.reason})
            return False
        return True

    def _find_serveros(self, osname='Red Hat Linux 6.x'):
        '''Returns the serveros instance id of the specified osname.

        Required to create a Dell server object.

        We do not know that we are Red Hat Linux 6.x but that works
        best for Red Hat and Ubuntu.  So we use that.

        :param osname: The name of the OS to look for.
        :returns: InstanceId of the ScServerOperatingSystem object.
        '''
        pf = PayloadFilter()
        pf.append('scSerialNumber', self.ssn)
        r = self.client.post('StorageCenter/ScServerOperatingSystem/GetList',
                             pf.payload)
        if r.status_code == 200:
            oslist = self._get_json(r)
            for srvos in oslist:
                name = srvos.get('name', 'nope')
                if name.lower() == osname.lower():
                    # Found it return the id
                    return self._get_id(srvos)

        LOG.warning(_LW('ScServerOperatingSystem GetList return: '
                        '%(code)d %(reason)s'),
                    {'code': r.status_code,
                     'reason': r.reason})
        return None

    def create_server_multiple_hbas(self, wwns):
        '''Creates a server with multiple WWNS associated with it.

        Same as create_server except it can take a list of HBAs.

        :param wwns: A list of FC WWNs or iSCSI IQNs associated with this
                     server.
        :returns: Dell server object.
        '''
        scserver = None
        # Our instance names
        for wwn in wwns:
            if scserver is None:
                # Use the fist wwn to create the server.
                scserver = self.create_server(wwn,
                                              True)
            else:
                # Add the wwn to our server
                self._add_hba(scserver,
                              wwn,
                              True)
        return scserver

    def create_server(self, wwnoriscsiname, isfc=False):
        '''Creates a Dell server object on the the Storage Center.

        Adds the first HBA identified by wwnoriscsiname to it.

        :param wwnoriscsiname: A list of FC WWNs or iSCSI IQNs associated with
                               this Dell server object.
        :param isfc: Boolean indicating whether this is an FC HBA or not.
        :returns: Dell server object.
        '''
        scserver = None
        payload = {}
        payload['Name'] = 'Server_' + wwnoriscsiname
        payload['StorageCenter'] = self.ssn
        payload['Notes'] = self.notes
        # We pick Red Hat Linux 6.x because it supports multipath and
        # will attach luns to paths as they are found.
        scserveros = self._find_serveros('Red Hat Linux 6.x')
        if scserveros is not None:
            payload['OperatingSystem'] = scserveros

        # Find our folder or make it
        folder = self._find_server_folder(True)

        # At this point it doesn't matter if the folder was created or not.
        # We just attempt to create the server.  Let it be in the root if
        # the folder creation fails.
        if folder is not None:
            payload['ServerFolder'] = self._get_id(folder)

        # create our server
        r = self.client.post('StorageCenter/ScPhysicalServer',
                             payload)
        if r.status_code != 201:
            LOG.error(_LE('ScPhysicalServer create error: '
                          '%(wwn)s: %(code)d %(reason)s'),
                      {'wwn': wwnoriscsiname,
                       'code': r.status_code,
                       'reason': r.reason})
        else:
            # Server was created
            scserver = self._first_result(r)

            # Add hba to our server
            if scserver is not None:
                if not self._add_hba(scserver,
                                     wwnoriscsiname,
                                     isfc):
                    LOG.error(_LE('Error adding HBA to server'))
                    # Can't have a server without an HBA
                    self._delete_server(scserver)
                    scserver = None
        # Success or failure is determined by the caller
        return scserver

    def find_server(self, instance_name):
        '''Hunts for a server on the Dell backend by instance_name.

        The instance_name is the same as the server's HBA.  This is the  IQN or
        WWN listed in the connector.  If found, the server the HBA is attached
        to, if any, is returned.

        :param instance_name: instance_name is a FC WWN or iSCSI IQN from
                              the connector.  In cinder a server is identified
                              by its HBA.
        :returns: Dell server object or None.
        '''
        scserver = None
        # We search for our server by first finding our HBA
        hba = self._find_serverhba(instance_name)
        # Once created hbas stay in the system.  So it isn't enough
        # that we found one it actually has to be attached to a
        # server.
        if hba is not None and hba.get('server') is not None:
            pf = PayloadFilter()
            pf.append('scSerialNumber', self.ssn)
            pf.append('instanceId', self._get_id(hba['server']))
            r = self.client.post('StorageCenter/ScServer/GetList',
                                 pf.payload)
            if r.status_code != 200:
                LOG.error(_LE('ScServer error: %(code)d %(reason)s'),
                          {'code': r.status_code,
                           'reason': r.reason})
            else:
                scserver = self._first_result(r)
        if scserver is None:
            LOG.debug('Server (%s) not found.',
                      instance_name)
        return scserver

    def _find_serverhba(self, instance_name):
        '''Hunts for a server HBA on the Dell backend by instance_name.

        Instance_name is the same as the IQN or WWN specified in the
        connector.

        :param instance_name: Instance_name is a FC WWN or iSCSI IQN from
                              the connector.
        :returns: Dell server HBA object.
        '''
        scserverhba = None
        # We search for our server by first finding our HBA
        pf = PayloadFilter()
        pf.append('scSerialNumber', self.ssn)
        pf.append('instanceName', instance_name)
        r = self.client.post('StorageCenter/ScServerHba/GetList',
                             pf.payload)
        if r.status_code != 200:
            LOG.debug('ScServerHba error: %(code)d %(reason)s',
                      {'code': r.status_code,
                       'reason': r.reason})
        else:
            scserverhba = self._first_result(r)
        return scserverhba

    def _find_domains(self, cportid):
        '''Find the list of Dell domain objects associated with the cportid.

        :param cportid: The Instance ID of the Dell controller port.
        :returns: List of fault domains associated with this controller port.
        '''
        r = self.client.get('StorageCenter/ScControllerPort/%s/FaultDomainList'
                            % cportid)
        if r.status_code == 200:
            domains = self._get_json(r)
            return domains
        else:
            LOG.debug('FaultDomainList error: %(code)d %(reason)s',
                      {'code': r.status_code,
                       'reason': r.reason})
            LOG.error(_LE('Error getting FaultDomainList'))
        return None

    def _find_fc_initiators(self, scserver):
        '''Returns a list of FC WWNs associated with the specified Dell server.

        :param scserver: The Dell backend server object.
        :returns: A list of FC WWNs associated with this server.
        '''
        initiators = []
        r = self.client.get('StorageCenter/ScServer/%s/HbaList'
                            % self._get_id(scserver))
        if r.status_code == 200:
            hbas = self._get_json(r)
            for hba in hbas:
                wwn = hba.get('instanceName')
                if (hba.get('portType') == 'FibreChannel' and
                        wwn is not None):
                    initiators.append(wwn)
        else:
            LOG.debug('HbaList error: %(code)d %(reason)s',
                      {'code': r.status_code,
                       'reason': r.reason})
            LOG.error(_LE('Unable to find FC initiators'))
        return initiators

    def get_volume_count(self, scserver):
        '''Returns the number of volumes attached to specified Dell server.

        :param scserver: The Dell backend server object.
        :returns: Mapping count.  -1 if there was an error.
        '''
        r = self.client.get('StorageCenter/ScServer/%s/MappingList'
                            % self._get_id(scserver))
        if r.status_code == 200:
            mappings = self._get_json(r)
            return len(mappings)
        # Panic mildly but do not return 0.
        return -1

    def _find_mappings(self, scvolume):
        '''Find the Dell volume object mappings.

        :param scvolume: Dell volume object.
        :returns: A list of Dell mappings objects.
        '''
        mappings = []
        if scvolume.get('active', False):
            r = self.client.get('StorageCenter/ScVolume/%s/MappingList'
                                % self._get_id(scvolume))
            if r.status_code == 200:
                mappings = self._get_json(r)
            else:
                LOG.debug('MappingList error: %(code)d %(reason)s',
                          {'code': r.status_code,
                           'reason': r.reason})
                LOG.error(_LE('Unable to find volume mappings: %s'),
                          scvolume.get('name'))
        else:
            LOG.error(_LE('_find_mappings: volume is not active'))
        return mappings

    def _find_controller_port(self, cportid):
        '''Finds the SC controller port object for the specified cportid.

        :param cportid: The instanceID of the Dell backend controller port.
        :returns: The controller port object.
        '''
        controllerport = None
        r = self.client.get('StorageCenter/ScControllerPort/%s'
                            % cportid)
        if r.status_code == 200:
            controllerport = self._first_result(r)
        else:
            LOG.debug('ScControllerPort error: %(code)d %(reason)s',
                      {'code': r.status_code,
                       'reason': r.reason})
            LOG.error(_LE('Unable to find controller port: %s'),
                      cportid)
        return controllerport

    def find_wwns(self, scvolume, scserver):
        '''Finds the lun and wwns of the mapped volume.

        :param scvolume: Storage Center volume object.
        :param scserver: Storage Center server opbject.
        :returns: Lun, wwns, initiator target map
        '''
        lun = None  # our lun.  We return the first lun.
        wwns = []  # list of targets
        itmap = {}  # dict of initiators and the associated targets

        # Make sure we know our server's initiators.  Only return
        # mappings that contain HBA for this server.
        initiators = self._find_fc_initiators(scserver)
        # Get our volume mappings
        mappings = self._find_mappings(scvolume)
        if len(mappings) > 0:
            # We check each of our mappings.  We want to return
            # the mapping we have been configured to use.
            for mapping in mappings:
                # Find the controller port for this mapping
                cport = mapping.get('controllerPort')
                controllerport = self._find_controller_port(
                    self._get_id(cport))
                if controllerport is not None:
                    # This changed case at one point or another.
                    # Look for both keys.
                    wwn = controllerport.get('wwn',
                                             controllerport.get('WWN'))
                    if wwn is None:
                        LOG.error(_LE('Find_wwns: Unable to find port wwn'))
                    serverhba = mapping.get('serverHba')
                    if wwn is not None and serverhba is not None:
                        hbaname = serverhba.get('instanceName')
                        if hbaname in initiators:
                            if itmap.get(hbaname) is None:
                                itmap[hbaname] = []
                            itmap[hbaname].append(wwn)
                            wwns.append(wwn)

                            mappinglun = mapping.get('lun')
                            if lun is None:
                                lun = mappinglun
                            elif lun != mappinglun:
                                LOG.warning(_LW('Inconsistent Luns.'))
        else:
            LOG.error(_LE('Find_wwns: Volume appears unmapped'))
        LOG.debug(lun)
        LOG.debug(wwns)
        LOG.debug(itmap)
        # TODO(tom_swanson): if we have nothing to return raise an exception
        # here.  We can't do anything with an unmapped volume.  We shouldn't
        # pretend we succeeded.
        return lun, wwns, itmap

    def _find_active_controller(self, scvolume):
        '''Finds the controller on which the Dell volume is active.

        There can be more than one Dell backend controller per Storage center
        but a given volume can only be active on one of them at a time.

        :param scvolume: Dell backend volume object.
        :returns: Active controller ID.
        '''
        actvctrl = None
        r = self.client.get('StorageCenter/ScVolume/%s/VolumeConfiguration'
                            % self._get_id(scvolume))
        if r.status_code == 200:
            volconfig = self._first_result(r)
            controller = volconfig.get('controller')
            actvctrl = self._get_id(controller)
        else:
            LOG.debug('VolumeConfiguration error: %(code)d %(reason)s',
                      {'code': r.status_code,
                       'reason': r.reason})
            LOG.error(_LE('Unable to retrieve VolumeConfiguration: %s'),
                      self._get_id(scvolume))
        LOG.debug('activecontroller %s', actvctrl)
        return actvctrl

    def _get_controller_id(self, mapping):
        # The mapping lists the associated controller.
        return self._get_id(mapping.get('controller'))

    def _get_domains(self, mapping):
        # Return a list of domains associated with this controller port.
        return self._find_domains(self._get_id(mapping.get('controllerPort')))

    def _get_iqn(self, mapping):
        # Get our iqn from the controller port listed in our our mapping.
        iqn = None
        cportid = self._get_id(mapping.get('controllerPort'))
        controllerport = self._find_controller_port(cportid)
        LOG.debug('controllerport: %s', controllerport)
        if controllerport:
            iqn = controllerport.get('iscsiName')
        return iqn

    def find_iscsi_properties(self, scvolume, ip=None, port=None):
        '''Finds target information for a given Dell scvolume object mapping.

        The data coming back is both the preferred path and all the paths.

        :param scvolume: The dell sc volume object.
        :param ip: The preferred target portal ip.
        :param port: The preferred target portal port.
        :returns: iSCSI property dictionary.
        :raises: VolumeBackendAPIException
        '''
        LOG.debug('enter find_iscsi_properties')
        LOG.debug('scvolume: %s', scvolume)
        active = -1
        up = -1
        access_mode = 'rw'
        portals = []
        luns = []
        iqns = []
        mappings = self._find_mappings(scvolume)
        if len(mappings) > 0:
            # In multipath (per Liberty) we will return all paths.  But
            # if multipath is not set (ip and port are None) then we need
            # to return a mapping from the controller on which the volume
            # is active.  So find that controller.
            actvctrl = self._find_active_controller(scvolume)
            for mapping in mappings:
                # The lun, ro mode and status are in the mapping.
                LOG.debug('mapping: %s', mapping)
                lun = mapping.get('lun')
                ro = mapping.get('readOnly', False)
                status = mapping.get('status')
                # Dig a bit to get our domains,IQN and controller id.
                domains = self._get_domains(mapping)
                iqn = self._get_iqn(mapping)
                ctrlid = self._get_controller_id(mapping)
                if domains and iqn is not None:
                    for dom in domains:
                        LOG.debug('domain: %s', dom)
                        ipaddress = dom.get('targetIpv4Address',
                                            dom.get('wellKnownIpAddress'))
                        portnumber = dom.get('portNumber')
                        # We save our portal.
                        portals.append(ipaddress + ':' +
                                       six.text_type(portnumber))
                        iqns.append(iqn)
                        luns.append(lun)

                        # We've all the information.  We need to find
                        # the best single portal to return.  So check
                        # this one if it is on the right IP, port and
                        # if the access and status are correct.
                        if ((ip is None or ip == ipaddress) and
                                (port is None or port == portnumber)):

                            # We need to point to the best link.
                            # So state active and status up is preferred
                            # but we don't actually need the state to be
                            # up at this point.
                            if up == -1:
                                access_mode = 'rw' if ro is False else 'ro'
                                if actvctrl == ctrlid:
                                    active = len(iqns) - 1
                                    if status == 'Up':
                                        up = active
        # Make sure we found something to return.
        if len(luns) == 0:
            # Since we just mapped this and can't find that mapping the world
            # is wrong so we raise exception.
            raise exception.VolumeBackendAPIException(
                _('Unable to find iSCSI mappings.'))

        # Make sure we point to the best portal we can.  This means it is
        # on the active controller and, preferably, up.  If it isn't return
        # what we have.
        if up != -1:
            # We found a connection that is already up.  Return that.
            active = up
        elif active == -1:
            # This shouldn't be able to happen.  Maybe a controller went
            # down in the middle of this so just return the first one and
            # hope the ports are up by the time the connection is attempted.
            LOG.debug('Volume is not yet active on any controller.')
            active = 0

        data = {'target_discovered': False,
                'target_iqn': iqns[active],
                'target_iqns': iqns,
                'target_portal': portals[active],
                'target_portals': portals,
                'target_lun': luns[active],
                'target_luns': luns,
                'access_mode': access_mode
                }

        LOG.debug('find_iscsi_properties return: %s',
                  data)

        return data

    def map_volume(self, scvolume, scserver):
        '''Maps the Dell backend volume object to the Dell server object.

        The check for the Dell server object existence is elsewhere;  does not
        create the Dell server object.

        :param scvolume: Storage Center volume object.
        :param scserver: Storage Center server opbject.
        :returns: scmapping or None
        '''
        # Make sure we have what we think we have
        serverid = self._get_id(scserver)
        volumeid = self._get_id(scvolume)
        if serverid is not None and volumeid is not None:
            payload = {}
            payload['server'] = serverid
            advanced = {}
            advanced['MapToDownServerHbas'] = True
            payload['Advanced'] = advanced
            r = self.client.post('StorageCenter/ScVolume/%s/MapToServer'
                                 % volumeid,
                                 payload)
            if r.status_code == 200:
                # We just return our mapping
                return self._first_result(r)
            # Should not be here.
            LOG.debug('MapToServer error: %(code)d %(reason)s',
                      {'code': r.status_code,
                       'reason': r.reason})
        # Error out
        LOG.error(_LE('Unable to map %(vol)s to %(srv)s'),
                  {'vol': scvolume['name'],
                   'srv': scserver['name']})
        return None

    def unmap_volume(self, scvolume, scserver):
        '''Unmaps the Dell volume object from the Dell server object.

        Deletes all mappings to a Dell server object, not just the ones on
        the path defined in cinder.conf.

        :param scvolume: Storage Center volume object.
        :param scserver: Storage Center server opbject.
        :returns: True or False.
        '''
        rtn = True
        serverid = self._get_id(scserver)
        volumeid = self._get_id(scvolume)
        if serverid is not None and volumeid is not None:
            r = self.client.get('StorageCenter/ScVolume/%s/MappingProfileList'
                                % volumeid)
            if r.status_code == 200:
                profiles = self._get_json(r)
                for profile in profiles:
                    prosrv = profile.get('server')
                    if prosrv is not None and self._get_id(prosrv) == serverid:
                        r = self.client.delete(
                            'StorageCenter/ScMappingProfile/%s'
                            % self._get_id(profile))
                        if (r.status_code != 200 or r.ok is False):
                            LOG.debug('ScMappingProfile error: '
                                      '%(code)d %(reason)s',
                                      {'code': r.status_code,
                                       'reason': r.reason})
                            LOG.error(_LE('Unable to unmap Volume %s'),
                                      volumeid)
                            # 1 failed unmap is as good as 100.
                            # Fail it and leave
                            rtn = False
                            break
                        LOG.debug('Volume %(vol)s unmapped from %(srv)s',
                                  {'vol': volumeid,
                                   'srv': serverid})
            else:
                LOG.debug('MappingProfileList error: %(code)d %(reason)s',
                          {'code': r.status_code,
                           'reason': r.reason})
                rtn = False
        return rtn

    def get_storage_usage(self):
        '''Gets the storage usage object from the Dell backend.

        This contains capacity and usage information for the SC.

        :returns: The SC storageusage object.
        '''
        storageusage = None
        if self.ssn is not None:
            r = self.client.get('StorageCenter/StorageCenter/%s/StorageUsage'
                                % self.ssn)
            if r.status_code == 200:
                storageusage = self._get_json(r)
            else:
                LOG.debug('StorageUsage error: %(code)d %(reason)s',
                          {'code': r.status_code,
                           'reason': r.reason})

        return storageusage

    def create_replay(self, scvolume, replayid, expire):
        '''Takes a snapshot of a volume.

        One could snap a volume before it has been activated, so activate
        by mapping and unmapping to a random server and let them.  This
        should be a fail but the Tempest tests require it.

        :param scvolume: Volume to snapshot.
        :param replayid: Name to use for the snapshot.  This is a portion of
                         the snapshot ID as we do not have space for the
                         entire GUID in the replay description.
        :param expire: Time in minutes before the replay expires.  For most
                       snapshots this will be 0 (never expire) but if we are
                       cloning a volume we will snap it right before creating
                       the clone.
        :returns: The Dell replay object or None.
        '''
        replay = None
        if scvolume is not None:
            if (scvolume.get('active') is not True or
                    scvolume.get('replayAllowed') is not True):
                self._init_volume(scvolume)
            payload = {}
            payload['description'] = replayid
            payload['expireTime'] = expire
            r = self.client.post('StorageCenter/ScVolume/%s/CreateReplay'
                                 % self._get_id(scvolume),
                                 payload)
            if r.status_code != 200:
                LOG.error(_LE('CreateReplay error: %(code)d %(reason)s'),
                          {'code': r.status_code,
                           'reason': r.reason})
            else:
                replay = self._first_result(r)

        # Quick double check.
        if replay is None:
            LOG.warning(_LW('Unable to create snapshot %s'),
                        replayid)
        # Return replay or None.
        return replay

    def find_replay(self, scvolume, replayid):
        '''Searches for the replay by replayid.

        replayid is stored in the replay's description attribute.

        :param scvolume: Dell volume object.
        :param replayid: Name to search for.  This is a portion of the
                         snapshot ID as we do not have space for the entire
                         GUID in the replay description.
        :returns: Dell replay object or None.
        '''
        r = self.client.get('StorageCenter/ScVolume/%s/ReplayList'
                            % self._get_id(scvolume))
        try:
            replays = self._get_json(r)
            # This will be a list.  If it isn't bail
            if isinstance(replays, list):
                for replay in replays:
                    # The only place to save our information with the public
                    # api is the description field which isn't quite long
                    # enough.  So we check that our description is pretty much
                    # the max length and we compare that to the start of
                    # the snapshot id.
                    description = replay.get('description')
                    if (len(description) >= 30 and
                            replayid.startswith(description) is True and
                            replay.get('markedForExpiration') is not True):
                        # We found our replay so return it.
                        return replay
        except Exception:
            LOG.error(_LE('Invalid ReplayList return: %s'),
                      r)
        # If we are here then we didn't find the replay so warn and leave.
        LOG.warning(_LW('Unable to find snapshot %s'),
                    replayid)

        return None

    def delete_replay(self, scvolume, replayid):
        '''Finds a Dell replay by replayid string and expires it.

        Once marked for expiration we do not return the replay as a snapshot
        even though it might still exist.  (Backend requirements.)

        :param scvolume: Dell volume object.
        :param replayid: Name to search for.  This is a portion of the snapshot
                         ID as we do not have space for the entire GUID in the
                         replay description.
        :returns: Boolean for success or failure.
        '''
        LOG.debug('Expiring replay %s', replayid)
        replay = self.find_replay(scvolume,
                                  replayid)
        if replay is not None:
            r = self.client.post('StorageCenter/ScReplay/%s/Expire'
                                 % self._get_id(replay),
                                 {})
            if r.status_code != 204:
                LOG.error(_LE('ScReplay Expire error: %(code)d %(reason)s'),
                          {'code': r.status_code,
                           'reason': r.reason})
                return False
        # We either couldn't find it or expired it.
        return True

    def create_view_volume(self, volname, screplay):
        '''Creates a new volume named volname from the screplay.

        :param volname: Name of new volume.  This is the cinder volume ID.
        :param screplay: Dell replay object from which to make a new volume.
        :returns: Dell volume object or None.
        '''
        folder = self._find_volume_folder(True)

        # payload is just the volume name and folder if we have one.
        payload = {}
        payload['Name'] = volname
        payload['Notes'] = self.notes
        if folder is not None:
            payload['VolumeFolder'] = self._get_id(folder)
        r = self.client.post('StorageCenter/ScReplay/%s/CreateView'
                             % self._get_id(screplay),
                             payload)
        volume = None
        if r.status_code == 200:
            volume = self._first_result(r)
        else:
            LOG.error(_LE('ScReplay CreateView error: %(code)d %(reason)s'),
                      {'code': r.status_code,
                       'reason': r.reason})

        if volume is None:
            LOG.error(_LE('Unable to create volume %s from replay'),
                      volname)

        return volume

    def create_cloned_volume(self, volumename, scvolume):
        '''Creates a volume named volumename from a copy of scvolume.

        This is done by creating a replay and then a view volume from
        that replay.  The replay is set to expire after an hour.  It is only
        needed long enough to create the volume.  (1 minute should be enough
        but we set an hour in case the world has gone mad.)


        :param volumename: Name of new volume.  This is the cinder volume ID.
        :param scvolume: Dell volume object.
        :returns: The new volume's Dell volume object.
        '''
        clone = None
        replay = self.create_replay(scvolume,
                                    'Cinder Clone Replay',
                                    60)
        if replay is not None:
            clone = self.create_view_volume(volumename,
                                            replay)
        else:
            LOG.error(_LE('Error: unable to snap replay'))
        return clone

    def expand_volume(self, scvolume, newsize):
        '''Expands scvolume to newsize GBs.

        :param scvolume: Dell volume object to be expanded.
        :param newsize: The new size of the volume object.
        :returns: The updated Dell volume object on success or None on failure.
        '''
        payload = {}
        payload['NewSize'] = '%d GB' % newsize
        r = self.client.post('StorageCenter/ScVolume/%s/ExpandToSize'
                             % self._get_id(scvolume),
                             payload)
        vol = None
        if r.status_code == 200:
            vol = self._get_json(r)
        else:
            LOG.error(_LE('Error expanding volume '
                          '%(name)s: %(code)d %(reason)s'),
                      {'name': scvolume['name'],
                       'code': r.status_code,
                       'reason': r.reason})
        if vol is not None:
            LOG.debug('Volume expanded: %(name)s %(size)s',
                      {'name': vol['name'],
                       'size': vol['configuredSize']})
        return vol

    def rename_volume(self, scvolume, name):
<<<<<<< HEAD
=======
        '''Rename scvolume to name.

        This is mostly used by update_migrated_volume.

        :param scvolume: The Dell volume object to be renamed.
        :param name: The new volume name.
        :returns: Boolean indicating success or failure.
        '''
>>>>>>> f751e726
        payload = {}
        payload['Name'] = name
        r = self.client.post('StorageCenter/ScVolume/%s/Modify'
                             % self._get_id(scvolume),
                             payload)
        if r.status_code != 200:
<<<<<<< HEAD
            LOG.error(_LE('Error renaming volume %(o)s to %(n)s: %(c)d %(r)s'),
                      {'o': scvolume['name'],
                       'n': name,
                       'c': r.status_code,
                       'r': r.reason})
=======
            LOG.error(_LE('Error renaming volume '
                          '%(original)s to %(name)s: %(code)d %(reason)s'),
                      {'original': scvolume['name'],
                       'name': name,
                       'code': r.status_code,
                       'reason': r.reason})
>>>>>>> f751e726
            return False
        return True

    def _delete_server(self, scserver):
        '''Deletes scserver from the backend.

        Just give it a shot.  If it fails it doesn't matter to cinder.  This
        is generally used when a create_server call fails in the middle of
        creation.  Cinder knows nothing of the servers objects on Dell backends
        so success or failure is purely an internal thing.

        Note that we do not delete a server object in normal operation.

        :param scserver: Dell server object to delete.
        :returns: Nothing.  Only logs messages.
        '''
        if scserver.get('deleteAllowed') is True:
            r = self.client.delete('StorageCenter/ScServer/%s'
                                   % self._get_id(scserver))
            LOG.debug('ScServer %(id)s delete return: %(code)d %(reason)s',
                      {'id': self._get_id(scserver),
                       'code': r.status_code,
                       'reason': r.reason})
        else:
            LOG.debug('_delete_server: deleteAllowed is False.')<|MERGE_RESOLUTION|>--- conflicted
+++ resolved
@@ -1464,8 +1464,6 @@
         return vol
 
     def rename_volume(self, scvolume, name):
-<<<<<<< HEAD
-=======
         '''Rename scvolume to name.
 
         This is mostly used by update_migrated_volume.
@@ -1474,27 +1472,18 @@
         :param name: The new volume name.
         :returns: Boolean indicating success or failure.
         '''
->>>>>>> f751e726
         payload = {}
         payload['Name'] = name
         r = self.client.post('StorageCenter/ScVolume/%s/Modify'
                              % self._get_id(scvolume),
                              payload)
         if r.status_code != 200:
-<<<<<<< HEAD
-            LOG.error(_LE('Error renaming volume %(o)s to %(n)s: %(c)d %(r)s'),
-                      {'o': scvolume['name'],
-                       'n': name,
-                       'c': r.status_code,
-                       'r': r.reason})
-=======
             LOG.error(_LE('Error renaming volume '
                           '%(original)s to %(name)s: %(code)d %(reason)s'),
                       {'original': scvolume['name'],
                        'name': name,
                        'code': r.status_code,
                        'reason': r.reason})
->>>>>>> f751e726
             return False
         return True
 
