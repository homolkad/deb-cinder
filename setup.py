--- conflicted
+++ resolved
@@ -23,30 +23,6 @@
 
 requires = common_setup.parse_requirements()
 
-<<<<<<< HEAD
-setuptools.setup(name='cinder',
-      version=version.canonical_version_string(),
-      description='block storage service',
-      author='OpenStack',
-      author_email='cinder@lists.launchpad.net',
-      url='http://www.openstack.org/',
-      cmdclass=common_setup.get_cmdclass(),
-      packages=setuptools.find_packages(exclude=['bin', 'smoketests']),
-      install_requires=requires,
-      include_package_data=True,
-      test_suite='nose.collector',
-      setup_requires=['setuptools_git>=0.4'],
-      scripts=['bin/cinder-all',
-               'bin/cinder-api',
-               'bin/cinder-clear-rabbit-queues',
-               'bin/cinder-manage',
-               'bin/cinder-rootwrap',
-               'bin/cinder-scheduler',
-               'bin/cinder-volume',
-               'bin/cinder-volume-usage-audit',
-              ],
-        py_modules=[])
-=======
 filters = [
     "AvailabilityZoneFilter = "
     "cinder.openstack.common.scheduler.filters."
@@ -99,5 +75,4 @@
              'bin/cinder-scheduler',
              'bin/cinder-volume',
              'bin/cinder-volume-usage-audit'],
-    py_modules=[])
->>>>>>> 141a4cab
+    py_modules=[])