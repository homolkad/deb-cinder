--- conflicted
+++ resolved
@@ -1,10 +1,6 @@
 [metadata]
 name = cinder
-<<<<<<< HEAD
-version = 2014.1.1
-=======
 version = 2014.1.2
->>>>>>> 63f5798e
 summary = OpenStack Block Storage
 description-file =
     README.rst
